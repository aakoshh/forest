// Copyright 2019-2022 ChainSafe Systems
// SPDX-License-Identifier: Apache-2.0, MIT

use super::cli::{set_sigint_handler, Config, FOREST_VERSION_STRING};
use crate::cli_error_and_die;
use forest_auth::{create_token, generate_priv_key, ADMIN, JWT_IDENTIFIER};
use forest_chain::ChainStore;
use forest_chain_sync::consensus::SyncGossipSubmitter;
use forest_chain_sync::ChainMuxer;
use forest_db::rocks::RocksDb;
use forest_fil_types::verifier::FullVerifier;
use forest_genesis::{get_network_name_from_genesis, import_chain, read_genesis_header};
use forest_key_management::ENCRYPTED_KEYSTORE_NAME;
use forest_key_management::{KeyStore, KeyStoreConfig};
use forest_libp2p::PeerId;
use forest_libp2p::{ed25519, get_keypair, Keypair, Libp2pConfig, Libp2pService};
use forest_message_pool::{MessagePool, MpoolConfig, MpoolRpcProvider};
use forest_rpc::start_rpc;
use forest_rpc_api::data_types::RPCState;
use forest_state_manager::StateManager;
use forest_utils::write_to_file;
use fvm_shared::version::NetworkVersion;

use async_std::{channel::bounded, net::TcpListener, sync::RwLock, task, task::JoinHandle};
use futures::{select, FutureExt};
use log::{debug, error, info, trace, warn};
use rpassword::read_password;

use std::io::prelude::*;
use std::path::PathBuf;
use std::sync::Arc;
use std::time;

// Initialize Consensus
#[cfg(not(any(
    feature = "forest_fil_cns",
    feature = "forest_deleg_cns",
    feature = "forest_narwhal_cns"
)))]
compile_error!("No consensus feature enabled; use e.g. `--feature forest_fil_cns` to pick one.");

// Default consensus
#[cfg(all(
    feature = "forest_fil_cns",
    not(any(feature = "forest_deleg_cns", feature = "forest_narwhal_cns"))
))]
use forest_fil_cns::composition as cns;
// Custom consensus.
#[cfg(feature = "forest_deleg_cns")]
use forest_deleg_cns::composition as cns;
#[cfg(feature = "forest_narwhal_cns")]
use forest_narwhal_cns::composition as cns;

/// Starts daemon process
pub(super) async fn start(config: Config) {
    let mut ctrlc_oneshot = set_sigint_handler();

    info!(
        "Starting Forest daemon, version {}",
        FOREST_VERSION_STRING.as_str()
    );

    let path: PathBuf = config.client.data_dir.join("libp2p");
    let net_keypair = get_keypair(&path.join("keypair")).unwrap_or_else(|| {
        // Keypair not found, generate and save generated keypair
        let gen_keypair = ed25519::Keypair::generate();
        // Save Ed25519 keypair to file
        // TODO rename old file to keypair.old(?)
        match write_to_file(&gen_keypair.encode(), &path, "keypair") {
            Ok(file) => {
                // Restrict permissions on files containing private keys
                #[cfg(unix)]
                forest_utils::set_user_perm(&file).expect("Set user perms on unix systems");
            }
            Err(e) => {
                info!("Could not write keystore to disk!");
                trace!("Error {:?}", e);
            }
        };
        Keypair::Ed25519(gen_keypair)
    });

    // Hint at the multihash which has to go in the `/p2p/<multihash>` part of the peer's multiaddress.
    // Useful if others want to use this node to bootstrap from.
    info!("PeerId: {}", PeerId::from(net_keypair.public()));

    let mut ks = if config.client.encrypt_keystore {
        loop {
            print!("Enter the keystore passphrase: ");
            std::io::stdout().flush().unwrap();

            let passphrase = read_password().expect("Error reading passphrase");

            let data_dir = PathBuf::from(&config.client.data_dir).join(ENCRYPTED_KEYSTORE_NAME);
            if !data_dir.exists() {
                print!("Confirm passphrase: ");
                std::io::stdout().flush().unwrap();

                if passphrase != read_password().unwrap() {
                    error!("Passphrases do not match. Please retry.");
                    continue;
                }
            }

            let key_store_init_result = KeyStore::new(KeyStoreConfig::Encrypted(
                PathBuf::from(&config.client.data_dir),
                passphrase,
            ));

            match key_store_init_result {
                Ok(ks) => break ks,
                Err(_) => {
                    error!("Incorrect passphrase entered. Please try again.")
                }
            };
        }
    } else {
        warn!("Warning: Keystore encryption disabled!");
        KeyStore::new(KeyStoreConfig::Persistent(PathBuf::from(
            &config.client.data_dir,
        )))
        .expect("Error initializing keystore")
    };

    if ks.get(JWT_IDENTIFIER).is_err() {
        ks.put(JWT_IDENTIFIER.to_owned(), generate_priv_key())
            .unwrap();
    }

    // Start Prometheus server port
    let prometheus_listener = TcpListener::bind(config.client.metrics_address)
        .await
        .unwrap_or_else(|_| {
            cli_error_and_die(
                format!("could not bind to {}", config.client.metrics_address),
                1,
            )
        });
    info!(
        "Prometheus server started at {}",
        config.client.metrics_address
    );
    let prometheus_server_task = task::spawn(forest_metrics::init_prometheus(
        prometheus_listener,
        db_path(&config)
            .into_os_string()
            .into_string()
            .expect("Failed converting the path to db"),
    ));

    // Print admin token
    let ki = ks.get(JWT_IDENTIFIER).unwrap();
    let token = create_token(ADMIN.to_owned(), ki.private_key()).unwrap();
    info!("Admin token: {}", token);

    let keystore = Arc::new(RwLock::new(ks));

    let db = forest_db::rocks::RocksDb::open(db_path(&config), &config.rocks_db)
        .expect("Opening RocksDB must succeed");

    // Initialize ChainStore
    let chain_store = Arc::new(ChainStore::new(db.clone()));

    let publisher = chain_store.publisher();

    // Read Genesis file
    // * When snapshot command implemented, this genesis does not need to be initialized
    let genesis = read_genesis_header(
        config.client.genesis_file.as_ref(),
        config.chain.genesis_bytes(),
        &chain_store,
    )
    .await
    .unwrap();
    chain_store.set_genesis(&genesis.blocks()[0]).unwrap();

    // Reward calculation is needed by the VM to calculate state, which can happen essentially anywhere the `StateManager` is called.
    // It is consensus specific, but threading it through the type system would be a nightmare, which is why dynamic dispatch is used.
    let reward_calc = cns::reward_calc();

    // Initialize StateManager
    let sm = StateManager::new(
        Arc::clone(&chain_store),
        Arc::clone(&config.chain),
        reward_calc,
    )
    .await
    .unwrap();

    let state_manager = Arc::new(sm);

    let network_name = get_network_name_from_genesis(&genesis, &state_manager)
        .await
        .unwrap();

    info!("Using network :: {}", network_name);

    select! {
        () = sync_from_snapshot(&config, &state_manager).fuse() => {},
        _ = ctrlc_oneshot => {
            return;
        },
    }

    // Terminate if no snapshot is provided or DB isn't recent enough
    match chain_store.heaviest_tipset().await {
        None => {
            cli_error_and_die(
                "Forest cannot sync without a snapshot. Download a snapshot from a trusted source and import with --import-snapshot=[file]",
                1,
            );
        }
        Some(tipset) => {
            let epoch = tipset.epoch();
            let nv = config.chain.network_version(epoch);
            if nv < NetworkVersion::V16 {
                cli_error_and_die(
                    "Database too old. Download a snapshot from a trusted source and import with --import-snapshot=[file]",
                    1,
                );
            }
        }
    }

    // Halt
    if config.client.halt_after_import {
        info!("Forest finish shutdown");
        return;
    }

    // Fetch and ensure verification keys are downloaded
    if cns::FETCH_PARAMS {
        use forest_paramfetch::{
            get_params_default, set_proofs_parameter_cache_dir_env, SectorSizeOpt,
        };
        set_proofs_parameter_cache_dir_env(&config.client.data_dir);

        get_params_default(&config.client.data_dir, SectorSizeOpt::Keys, false)
            .await
            .unwrap();
    }

    // Override bootstrap peers
    let config = if config.network.bootstrap_peers.is_empty() {
        let bootstrap_peers = config
            .chain
            .bootstrap_peers
            .iter()
            .map(|node| node.parse().unwrap())
            .collect();
        Config {
            network: Libp2pConfig {
                bootstrap_peers,
                ..config.network
            },
            ..config
        }
    } else {
        config
    };

    // Libp2p service setup
    let p2p_service = Libp2pService::new(
        config.network,
        Arc::clone(&chain_store),
        net_keypair,
        &network_name,
    );
    let network_rx = p2p_service.network_receiver();
    let network_send = p2p_service.network_sender();

    let (tipset_sink, tipset_stream) = bounded(20);

    // Initialize mpool
    let provider = MpoolRpcProvider::new(publisher.clone(), Arc::clone(&state_manager));
    let (mpool, head_changes_task, republish_task) = MessagePool::with_tasks(
        provider,
        network_name.clone(),
        network_send.clone(),
        MpoolConfig::load_config(&db).unwrap(),
        Arc::clone(state_manager.chain_config()),
    )
    .await
    .unwrap();
    let mpool = Arc::new(mpool);

    // For consensus types that do mining, create a component to submit their proposals.
    let submitter = SyncGossipSubmitter::new(
        network_name.clone(),
        network_send.clone(),
        tipset_sink.clone(),
    );

    // Initialize Consensus. Mining may or may not happen, depending on type.
    let (consensus, mining_tasks) = cns::consensus(&state_manager, &keystore, &mpool, submitter)
        .await
        .unwrap();

    // Initialize ChainMuxer
    let chain_muxer_tipset_sink = tipset_sink.clone();
    let chain_muxer = ChainMuxer::new(
        Arc::new(consensus),
        Arc::clone(&state_manager),
        Arc::clone(&mpool),
        network_send.clone(),
        network_rx,
        Arc::new(genesis),
        chain_muxer_tipset_sink,
        tipset_stream,
        config.sync,
    )
    .expect("Instantiating the ChainMuxer must succeed");
    let bad_blocks = chain_muxer.bad_blocks_cloned();
    let sync_state = chain_muxer.sync_state_cloned();
    let sync_task = task::spawn(chain_muxer);

    // Start services
    let p2p_task = task::spawn(async {
        p2p_service.run().await;
    });
    let rpc_task = if config.client.enable_rpc {
        let keystore_rpc = Arc::clone(&keystore);
        let rpc_listen = TcpListener::bind(&config.client.rpc_address)
            .await
            .unwrap_or_else(|_| cli_error_and_die("could not bind to {rpc_address}", 1));

        Some(task::spawn(async move {
            info!("JSON-RPC endpoint started at {}", config.client.rpc_address);
            start_rpc::<_, _, FullVerifier, cns::FullConsensus>(
                Arc::new(RPCState {
                    state_manager: Arc::clone(&state_manager),
                    keystore: keystore_rpc,
                    mpool,
                    bad_blocks,
                    sync_state,
                    network_send,
                    network_name,
                    beacon: state_manager.beacon_schedule(), // TODO: the RPCState can fetch this itself from the StateManager
                    chain_store,
                    new_mined_block_tx: tipset_sink,
                }),
                rpc_listen,
                FOREST_VERSION_STRING.as_str(),
            )
            .await
        }))
    } else {
        debug!("RPC disabled.");
        None
    };

    let db_weak_ref = Arc::downgrade(&db.db);
    drop(db);

    // Block until ctrl-c is hit
    ctrlc_oneshot.await.unwrap();

    let keystore_write = task::spawn(async move {
        keystore.read().await.flush().unwrap();
    });

    // Cancel all async services
<<<<<<< HEAD
    for mining_task in mining_tasks {
        mining_task.cancel().await;
    }
=======
>>>>>>> a40b7197
    prometheus_server_task.cancel().await;
    head_changes_task.cancel().await;
    republish_task.cancel().await;
    maybe_cancel(mining_task).await;
    sync_task.cancel().await;
    p2p_task.cancel().await;
    maybe_cancel(rpc_task).await;
    keystore_write.await;

    if db_weak_ref.strong_count() != 0 {
        error!(
            "Dangling reference to DB detected: {}. Please report this as a bug at https://github.com/ChainSafe/forest/issues",
            db_weak_ref.strong_count()
        );
    }
    info!("Forest finish shutdown");
}

async fn sync_from_snapshot(config: &Config, state_manager: &Arc<StateManager<RocksDb>>) {
    if let Some(path) = &config.client.snapshot_path {
        let stopwatch = time::Instant::now();
        let validate_height = if config.client.snapshot {
            config.client.snapshot_height
        } else {
            Some(0)
        };

        import_chain::<FullVerifier, _>(
            state_manager,
            path,
            validate_height,
            config.client.skip_load,
        )
        .await
        .expect("Failed miserably while importing chain from snapshot");
        info!("Imported snapshot in: {}s", stopwatch.elapsed().as_secs());
    }
}

async fn maybe_cancel<R>(mt: Option<JoinHandle<R>>) {
    if let Some(t) = mt {
        t.cancel().await;
    }
}

fn db_path(config: &Config) -> PathBuf {
    chain_path(config).join("db")
}

fn chain_path(config: &Config) -> PathBuf {
    PathBuf::from(&config.client.data_dir).join(&config.chain.name)
}

#[cfg(test)]
mod test {
    use super::*;
    use forest_blocks::BlockHeader;
    use forest_db::MemoryDB;
    use forest_networks::ChainConfig;
    use fvm_shared::address::Address;

    #[async_std::test]
    async fn import_snapshot_from_file() {
        let db = MemoryDB::default();
        let cs = Arc::new(ChainStore::new(db));
        let genesis_header = BlockHeader::builder()
            .miner_address(Address::new_id(0))
            .timestamp(7777)
            .build()
            .unwrap();
        cs.set_genesis(&genesis_header).unwrap();
        let chain_config = Arc::new(ChainConfig::default());
        let sm = Arc::new(
            StateManager::new(
                cs,
                chain_config,
                Arc::new(forest_interpreter::RewardActorMessageCalc),
            )
            .await
            .unwrap(),
        );
        import_chain::<FullVerifier, _>(&sm, "test_files/chain4.car", None, false)
            .await
            .expect("Failed to import chain");
    }

    // FIXME: This car file refers to actors that are not available in FVM yet.
    //        See issue: https://github.com/ChainSafe/forest/issues/1452
    // #[async_std::test]
    // async fn import_chain_from_file() {
    //     let db = Arc::new(MemoryDB::default());
    //     let cs = Arc::new(ChainStore::new(db));
    //     let genesis_header = BlockHeader::builder()
    //         .miner_address(Address::new_id(0))
    //         .timestamp(7777)
    //         .build()
    //         .unwrap();
    //     cs.set_genesis(&genesis_header).unwrap();
    //     let sm = Arc::new(StateManager::new(cs).await.unwrap());
    //     import_chain::<FullVerifier, _>(&sm, "test_files/chain4.car", Some(0), false)
    //         .await
    //         .expect("Failed to import chain");
    // }
}<|MERGE_RESOLUTION|>--- conflicted
+++ resolved
@@ -360,16 +360,12 @@
     });
 
     // Cancel all async services
-<<<<<<< HEAD
     for mining_task in mining_tasks {
         mining_task.cancel().await;
     }
-=======
->>>>>>> a40b7197
     prometheus_server_task.cancel().await;
     head_changes_task.cancel().await;
     republish_task.cancel().await;
-    maybe_cancel(mining_task).await;
     sync_task.cancel().await;
     p2p_task.cancel().await;
     maybe_cancel(rpc_task).await;
