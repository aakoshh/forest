--- conflicted
+++ resolved
@@ -23,13 +23,8 @@
 ctrlc             = "3.1"
 chain_sync        = { path = "../blockchain/chain_sync" }
 state_manager     = { path = "../blockchain/state_manager" }
-<<<<<<< HEAD
 fil_cns           = { path = "../blockchain/consensus/fil_cns", optional = true }
 deleg_cns         = { path = "../blockchain/consensus/deleg_cns", optional = true }
-forest_cid        = { version = "0.3", features = ["json"] }
-=======
-fil_cns           = { path = "../blockchain/consensus/fil_cns" }
->>>>>>> 4f1e254f
 multibase         = "0.9"
 fvm_ipld_car      = "0.4.1"
 forest_crypto     = { version = "0.5", features = ["json"] }
@@ -82,11 +77,7 @@
 tempfile   = "3"
 
 [features]
-<<<<<<< HEAD
-default       = ["rocksdb", "fil_cns"]
-rocksdb       = ["db/rocksdb", "ipld_blockstore/rocksdb"]
-=======
->>>>>>> 4f1e254f
+default       = ["fil_cns"]
 insecure_post = ["fil_cns/insecure_post"]
 testnet       = []
 release       = []
