[package]
name        = "forest"
version     = "0.2.2"
authors     = ["ChainSafe Systems <info@chainsafe.io>"]
description = "Filecoin implementation in Rust. This command will start the daemon process."
edition     = "2021"
build       = "build.rs"

[dependencies]
anyhow            = "1.0"
fvm               = "1.0"
forest_address    = "0.3"
base64            = "0.13"
forest_libp2p     = { path = "../node/forest_libp2p" }
utils             = { path = "../node/utils" }
db                = { package = "forest_db", version = "0.1" }
libp2p            = { version = "0.41", default-features = false, features = ["identify"] }
futures           = "0.3"
log               = "0.4"
async-log         = "2.0"
async-std         = { version = "1.9", features = ["attributes", "tokio1"] }
serde             = { version = "1.0", features = ["derive"] }
pretty_env_logger = "0.4"
ctrlc             = "3.1"
chain_sync        = { path = "../blockchain/chain_sync" }
state_manager     = { path = "../blockchain/state_manager" }
<<<<<<< HEAD
fil_consensus     = { path = "../blockchain/fil_consensus" }
cid               = { package = "forest_cid", version = "0.3", features = ["json"] }
=======
forest_cid        = { version = "0.3", features = ["json"] }
>>>>>>> 624bf620
multibase         = "0.9"
fvm_ipld_car      = "0.4.1"
forest_crypto     = { version = "0.5", features = ["json"] }
forest_vm         = "0.3"
tokio             = { version = "1.0", features = ["sync"] }
forest_bigint     = "0.1"
num-rational      = "0.4"
forest_blocks     = { path = "../blockchain/blocks" }
ipld_blockstore   = "0.1"
chain             = { path = "../blockchain/chain" }
structopt         = "0.3"
beacon            = { path = "../blockchain/beacon" }
hex               = "0.4"
rpc               = { path = "../node/rpc" }
rpc_client        = { package = "rpc-client", path = "../node/rpc-client" }
rpc-api           = { path = "../node/rpc-api", version = "0.1" }
fil_types         = "0.2"
serde_json        = "1.0"
forest_message    = { version = "0.7", features = ["blst"] }
message_pool      = { package = "message_pool", path = "../blockchain/message_pool" }
key_management    = { path = "../key_management" }
uuid              = { version = "0.8", features = ["v4"] }
auth              = { path = "../utils/auth" }
net_utils         = { path = "../utils/net_utils" }
metrics           = { path = "../utils/metrics" }
actor             = { package = "actor_interface", path = "../vm/actor_interface" }
genesis           = { path = "../utils/genesis" }
paramfetch        = { path = "../utils/paramfetch" }
encoding          = { package = "forest_encoding", version = "0.2" }
networks          = { path = "../types/networks" }
rpassword         = "6.0"
rayon             = "1.5"
prometheus        = { version = "0.13", features = ["process"] }
ticker            = "0.1"
byte-unit         = "4.0"
rug               = "1.13"
toml              = "0.5"
directories       = "4.0.1"
fvm_shared        = { version = "0.8.0", default-features = false }

[dependencies.jsonrpc-v2]
version          = "0.10"
features         = ["easy-errors", "macros", "bytes-v05"]
default-features = false

[dev-dependencies]
assert_cmd = "2"
rand       = "0.8"
tempfile   = "3"

[features]
default       = ["rocksdb"]
rocksdb       = ["db/rocksdb", "ipld_blockstore/rocksdb"]
insecure_post = ["fil_consensus/insecure_post"]
testnet       = []
release       = []<|MERGE_RESOLUTION|>--- conflicted
+++ resolved
@@ -24,12 +24,8 @@
 ctrlc             = "3.1"
 chain_sync        = { path = "../blockchain/chain_sync" }
 state_manager     = { path = "../blockchain/state_manager" }
-<<<<<<< HEAD
 fil_consensus     = { path = "../blockchain/fil_consensus" }
-cid               = { package = "forest_cid", version = "0.3", features = ["json"] }
-=======
 forest_cid        = { version = "0.3", features = ["json"] }
->>>>>>> 624bf620
 multibase         = "0.9"
 fvm_ipld_car      = "0.4.1"
 forest_crypto     = { version = "0.5", features = ["json"] }
