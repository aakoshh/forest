--- conflicted
+++ resolved
@@ -2,11 +2,8 @@
 // SPDX-License-Identifier: Apache-2.0, MIT
 
 pub use clock::EPOCH_DURATION_SECONDS;
-<<<<<<< HEAD
-=======
 pub use fil_types::BLOCKS_PER_EPOCH as EXPECTED_LEADERS_PER_EPOCH;
 use num_bigint::BigInt;
->>>>>>> 630b54f1
 
 pub const SECONDS_IN_HOUR: i64 = 3600;
 pub const SECONDS_IN_DAY: i64 = 86400;
