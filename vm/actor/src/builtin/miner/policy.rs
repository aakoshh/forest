// Copyright 2020 ChainSafe Systems
// SPDX-License-Identifier: Apache-2.0, MIT

use super::{types::SectorOnChainInfo, PowerPair, BASE_REWARD_FOR_DISPUTED_WINDOW_POST};
use crate::{network::*, DealWeight};
use clock::ChainEpoch;
use fil_types::{
    NetworkVersion, RegisteredPoStProof, RegisteredSealProof, SectorQuality, SectorSize,
    StoragePower,
};
use num_bigint::{BigInt, Integer};
use std::cmp;
use vm::TokenAmount;

<<<<<<< HEAD
/// The maximum number of sector pre-commitments in a single batch.
/// 32 sectors per epoch would support a single miner onboarding 1EiB of 32GiB sectors in 1 year.
pub const PRE_COMMIT_SECTOR_BATCH_MAX_SIZE: usize = 256;
/// The delay between pre commit expiration and clean up from state. This enforces that expired pre-commits
/// stay in state for a period of time creating a grace period during which a late-running aggregated prove-commit
/// can still prove its non-expired precommits without resubmitting a message
pub const EXPIRED_PRE_COMMIT_CLEAN_UP_DELAY: i64 = 8 * EPOCHS_IN_HOUR;
=======
/// Maximum amount of sectors that can be aggregated.
pub const MAX_AGGREGATED_SECTORS: usize = 819;
/// Minimum amount of sectors that can be aggregated.
pub const MIN_AGGREGATED_SECTORS: usize = 1;
/// Maximum total aggregated proof size.
pub const MAX_AGGREGATED_PROOF_SIZE: usize = 192000;
>>>>>>> 2f81d51f
/// The period over which all a miner's active sectors will be challenged.
pub const WPOST_PROVING_PERIOD: ChainEpoch = EPOCHS_IN_DAY;
/// The duration of a deadline's challenge window, the period before a deadline when the challenge is available.
pub const WPOST_CHALLENGE_WINDOW: ChainEpoch = 30 * 60 / EPOCH_DURATION_SECONDS; // Half an hour (=48 per day)
/// The number of non-overlapping PoSt deadlines in each proving period.
pub const WPOST_PERIOD_DEADLINES: u64 = 48;
/// The maximum distance back that a valid Window PoSt must commit to the current chain.
pub const WPOST_MAX_CHAIN_COMMIT_AGE: ChainEpoch = WPOST_CHALLENGE_WINDOW;
// WPoStDisputeWindow is the period after a challenge window ends during which
// PoSts submitted during that period may be disputed.
pub const WPOST_DISPUTE_WINDOW: ChainEpoch = 2 * CHAIN_FINALITY;

/// The maximum number of sectors that a miner can have simultaneously active.
/// This also bounds the number of faults that can be declared, etc.
pub const SECTORS_MAX: usize = 32 << 20;

/// Maximum number of partitions that will be assigned to a deadline.
/// For a minimum storage of upto 1Eib, we need 300 partitions per deadline.
/// 48 * 32GiB * 2349 * 300 = 1.00808144 EiB
/// So, to support upto 10Eib storage, we set this to 3000.
pub const MAX_PARTITIONS_PER_DEADLINE: u64 = 3000;

/// Maximum number of control addresses a miner may register.
pub const MAX_CONTROL_ADDRESSES: usize = 10;

/// MaxPeerIDLength is the maximum length allowed for any on-chain peer ID.
/// Most Peer IDs are expected to be less than 50 bytes.
pub const MAX_PEER_ID_LENGTH: usize = 128;

/// MaxMultiaddrData is the maximum amount of data that can be stored in multiaddrs.
pub const MAX_MULTIADDR_DATA: usize = 1024;

pub const MAX_PROVE_COMMIT_SIZE_V4: usize = 1024;
pub const MAX_PROVE_COMMIT_SIZE_V5: usize = 10240;

/// The maximum number of partitions that may be required to be loaded in a single invocation.
/// This limits the number of simultaneous fault, recovery, or sector-extension declarations.
/// With 48 deadlines (half-hour), 200 partitions per declaration permits loading a full EiB of 32GiB
/// sectors with 1 message per epoch within a single half-hour deadline. A miner can of course submit more messages.
pub const ADDRESSED_PARTITIONS_MAX: u64 = MAX_PARTITIONS_PER_DEADLINE;

/// Maximum number of unique "declarations" in batch operations.
pub const DELCARATIONS_MAX: u64 = ADDRESSED_PARTITIONS_MAX;

/// The maximum number of sector infos that may be required to be loaded in a single invocation.
pub const ADDRESSED_SECTORS_MAX: u64 = 10_000;

/// The maximum number of partitions that may be required to be loaded in a single invocation,
/// when all the sector infos for the partitions will be loaded.
pub fn load_partitions_sectors_max(partition_sector_count: u64) -> u64 {
    cmp::min(
        ADDRESSED_SECTORS_MAX / partition_sector_count,
        ADDRESSED_PARTITIONS_MAX,
    )
}

/// The maximum number of new sectors that may be staged by a miner during a single proving period.
pub const NEW_SECTORS_PER_PERIOD_MAX: usize = 128 << 10;

/// Epochs after which chain state is final with overwhelming probability (hence the likelihood of two fork of this size is negligible)
/// This is a conservative value that is chosen via simulations of all known attacks.
pub const CHAIN_FINALITY: ChainEpoch = 900;

/// Prefix for sealed sector CIDs (CommR).
pub const SEALED_CID_PREFIX: cid::Prefix = cid::Prefix {
    version: cid::Version::V1,
    codec: cid::FIL_COMMITMENT_SEALED,
    mh_type: cid::POSEIDON_BLS12_381_A1_FC1,
    mh_len: 32,
};

/// List of proof types which can be used when creating new miner actors
pub fn can_pre_commit_seal_proof(proof: RegisteredSealProof) -> bool {
    use RegisteredSealProof::*;

    #[cfg(feature = "devnet")]
    {
        if matches!(proof, StackedDRG2KiBV1 | StackedDRG2KiBV1P1) {
            return true;
        }
    }

    matches!(proof, StackedDRG32GiBV1P1 | StackedDRG64GiBV1P1)
}

/// Checks whether a seal proof type is supported for new miners and sectors.
pub fn can_extend_seal_proof_type(proof: RegisteredSealProof, nv: NetworkVersion) -> bool {
    use RegisteredSealProof::*;
    // Between V7 and V11, older seal proof types could not be extended (see FIP 0014).
    if nv >= NetworkVersion::V7 && nv <= NetworkVersion::V10 {
        return matches!(proof, StackedDRG32GiBV1P1 | StackedDRG64GiBV1P1);
    }
    true
}

/// Maximum duration to allow for the sealing process for seal algorithms.
/// Dependent on algorithm and sector size
pub fn max_prove_commit_duration(proof: RegisteredSealProof) -> Option<ChainEpoch> {
    use RegisteredSealProof::*;
    match proof {
        StackedDRG32GiBV1 | StackedDRG2KiBV1 | StackedDRG8MiBV1 | StackedDRG512MiBV1
        | StackedDRG64GiBV1 => Some(EPOCHS_IN_DAY + PRE_COMMIT_CHALLENGE_DELAY),
        StackedDRG32GiBV1P1 | StackedDRG64GiBV1P1 | StackedDRG512MiBV1P1 | StackedDRG8MiBV1P1
        | StackedDRG2KiBV1P1 => Some(6 * EPOCHS_IN_DAY + PRE_COMMIT_CHALLENGE_DELAY),
        _ => None,
    }
}

/// Maximum duration to allow for the sealing process for seal algorithms.
/// Dependent on algorithm and sector size
pub fn seal_proof_sector_maximum_lifetime(
    proof: RegisteredSealProof,
    nv: NetworkVersion,
) -> Option<ChainEpoch> {
    use RegisteredSealProof::*;
    if nv < NetworkVersion::V11 {
        return match proof {
            StackedDRG32GiBV1 | StackedDRG2KiBV1 | StackedDRG8MiBV1 | StackedDRG512MiBV1
            | StackedDRG64GiBV1 | StackedDRG32GiBV1P1 | StackedDRG2KiBV1P1 | StackedDRG8MiBV1P1
            | StackedDRG512MiBV1P1 | StackedDRG64GiBV1P1 => Some(EPOCHS_IN_YEAR * 5),
            _ => None,
        };
    }
    // In NetworkVersion 11, we allow for sectors using the old proofs to be extended by 540 days.
    match proof {
        StackedDRG32GiBV1 | StackedDRG2KiBV1 | StackedDRG8MiBV1 | StackedDRG512MiBV1
        | StackedDRG64GiBV1 => Some(EPOCHS_IN_DAY * 540),
        StackedDRG32GiBV1P1 | StackedDRG2KiBV1P1 | StackedDRG8MiBV1P1 | StackedDRG512MiBV1P1
        | StackedDRG64GiBV1P1 => Some(EPOCHS_IN_YEAR * 5),
        _ => None,
    }
}

pub const MAX_PRE_COMMIT_RANDOMNESS_LOOKBACK: ChainEpoch = EPOCHS_IN_DAY + CHAIN_FINALITY;

/// Number of epochs between publishing the precommit and when the challenge for interactive PoRep is drawn
/// used to ensure it is not predictable by miner.
#[cfg(not(feature = "devnet"))]
pub const PRE_COMMIT_CHALLENGE_DELAY: ChainEpoch = 150;
#[cfg(feature = "devnet")]
pub const PRE_COMMIT_CHALLENGE_DELAY: ChainEpoch = 10;

/// Lookback from the deadline's challenge window opening from which to sample chain randomness for the challenge seed.

/// This lookback exists so that deadline windows can be non-overlapping (which make the programming simpler)
/// but without making the miner wait for chain stability before being able to start on PoSt computation.
/// The challenge is available this many epochs before the window is actually open to receiving a PoSt.
pub const WPOST_CHALLENGE_LOOKBACK: ChainEpoch = 20;

/// Minimum period before a deadline's challenge window opens that a fault must be declared for that deadline.
/// This lookback must not be less than WPoStChallengeLookback lest a malicious miner be able to selectively declare
/// faults after learning the challenge value.
pub const FAULT_DECLARATION_CUTOFF: ChainEpoch = WPOST_CHALLENGE_LOOKBACK + 50;

/// The maximum age of a fault before the sector is terminated.
pub const FAULT_MAX_AGE: ChainEpoch = WPOST_PROVING_PERIOD * 14;

/// Staging period for a miner worker key change.
/// Finality is a harsh delay for a miner who has lost their worker key, as the miner will miss Window PoSts until
/// it can be changed. It's the only safe value, though. We may implement a mitigation mechanism such as a second
/// key or allowing the owner account to submit PoSts while a key change is pending.
pub const WORKER_KEY_CHANGE_DELAY: ChainEpoch = CHAIN_FINALITY;

/// Minimum number of epochs past the current epoch a sector may be set to expire.
pub const MIN_SECTOR_EXPIRATION: i64 = 180 * EPOCHS_IN_DAY;

/// Maximum number of epochs past the current epoch a sector may be set to expire.
/// The actual maximum extension will be the minimum of CurrEpoch + MaximumSectorExpirationExtension
/// and sector.ActivationEpoch+sealProof.SectorMaximumLifetime()
pub const MAX_SECTOR_EXPIRATION_EXTENSION: i64 = 540 * EPOCHS_IN_DAY;

/// Ratio of sector size to maximum deals per sector.
/// The maximum number of deals is the sector size divided by this number (2^27)
/// which limits 32GiB sectors to 256 deals and 64GiB sectors to 512
pub const DEAL_LIMIT_DENOMINATOR: u64 = 134217728;

/// Number of epochs after a consensus fault for which a miner is ineligible
/// for permissioned actor methods and winning block elections.
pub const CONSENSUS_FAULT_INELIGIBILITY_DURATION: ChainEpoch = CHAIN_FINALITY;

/// DealWeight and VerifiedDealWeight are spacetime occupied by regular deals and verified deals in a sector.
/// Sum of DealWeight and VerifiedDealWeight should be less than or equal to total SpaceTime of a sector.
/// Sectors full of VerifiedDeals will have a SectorQuality of VerifiedDealWeightMultiplier/QualityBaseMultiplier.
/// Sectors full of Deals will have a SectorQuality of DealWeightMultiplier/QualityBaseMultiplier.
/// Sectors with neither will have a SectorQuality of QualityBaseMultiplier/QualityBaseMultiplier.
/// SectorQuality of a sector is a weighted average of multipliers based on their proportions.
fn quality_for_weight(
    size: SectorSize,
    duration: ChainEpoch,
    deal_weight: &DealWeight,
    verified_weight: &DealWeight,
) -> SectorQuality {
    let sector_space_time = BigInt::from(size as u64) * BigInt::from(duration);
    let total_deal_space_time = deal_weight + verified_weight;

    let weighted_base_space_time =
        (&sector_space_time - total_deal_space_time) * &*QUALITY_BASE_MULTIPLIER;
    let weighted_deal_space_time = deal_weight * &*DEAL_WEIGHT_MULTIPLIER;
    let weighted_verified_space_time = verified_weight * &*VERIFIED_DEAL_WEIGHT_MULTIPLIER;
    let weighted_sum_space_time =
        weighted_base_space_time + weighted_deal_space_time + weighted_verified_space_time;
    let scaled_up_weighted_sum_space_time: SectorQuality =
        weighted_sum_space_time << SECTOR_QUALITY_PRECISION;

    scaled_up_weighted_sum_space_time
        .div_floor(&sector_space_time)
        .div_floor(&QUALITY_BASE_MULTIPLIER)
}

/// Returns the power for a sector size and weight.
pub fn qa_power_for_weight(
    size: SectorSize,
    duration: ChainEpoch,
    deal_weight: &DealWeight,
    verified_weight: &DealWeight,
) -> StoragePower {
    let quality = quality_for_weight(size, duration, deal_weight, verified_weight);
    (BigInt::from(size as u64) * quality) >> SECTOR_QUALITY_PRECISION
}

/// Returns the quality-adjusted power for a sector.
pub fn qa_power_for_sector(size: SectorSize, sector: &SectorOnChainInfo) -> StoragePower {
    let duration = sector.expiration - sector.activation;
    qa_power_for_weight(
        size,
        duration,
        &sector.deal_weight,
        &sector.verified_deal_weight,
    )
}

/// Determine maximum number of deal miner's sector can hold
pub fn sector_deals_max(size: SectorSize) -> u64 {
    cmp::max(256, size as u64 / DEAL_LIMIT_DENOMINATOR)
}
/// Specification for a linear vesting schedule.
pub struct VestSpec {
    pub initial_delay: ChainEpoch, // Delay before any amount starts vesting.
    pub vest_period: ChainEpoch, // Period over which the total should vest, after the initial delay.
    pub step_duration: ChainEpoch, // Duration between successive incremental vests (independent of vesting period).
    pub quantization: ChainEpoch, // Maximum precision of vesting table (limits cardinality of table).
}

pub const REWARD_VESTING_SPEC: VestSpec = VestSpec {
    initial_delay: 0,                  // PARAM_FINISH
    vest_period: 180 * EPOCHS_IN_DAY,  // PARAM_FINISH
    step_duration: EPOCHS_IN_DAY,      // PARAM_FINISH
    quantization: 12 * EPOCHS_IN_HOUR, // PARAM_FINISH
};

// Default share of block reward allocated as reward to the consensus fault reporter.
// Applied as epochReward / (expectedLeadersPerEpoch * consensusFaultReporterDefaultShare)
pub const CONSENSUS_FAULT_REPORTER_DEFAULT_SHARE: i64 = 4;

pub fn reward_for_consensus_slash_report(epoch_reward: &TokenAmount) -> TokenAmount {
    epoch_reward.div_floor(
        &(BigInt::from(EXPECTED_LEADERS_PER_EPOCH)
            * BigInt::from(CONSENSUS_FAULT_REPORTER_DEFAULT_SHARE)),
    )
}

// The reward given for successfully disputing a window post.
pub fn reward_for_disputed_window_post(
    _proof_type: RegisteredPoStProof,
    _disputed_power: PowerPair,
) -> TokenAmount {
    // This is currently just the base. In the future, the fee may scale based on the disputed power.
    BASE_REWARD_FOR_DISPUTED_WINDOW_POST.clone()
}<|MERGE_RESOLUTION|>--- conflicted
+++ resolved
@@ -12,7 +12,6 @@
 use std::cmp;
 use vm::TokenAmount;
 
-<<<<<<< HEAD
 /// The maximum number of sector pre-commitments in a single batch.
 /// 32 sectors per epoch would support a single miner onboarding 1EiB of 32GiB sectors in 1 year.
 pub const PRE_COMMIT_SECTOR_BATCH_MAX_SIZE: usize = 256;
@@ -20,14 +19,12 @@
 /// stay in state for a period of time creating a grace period during which a late-running aggregated prove-commit
 /// can still prove its non-expired precommits without resubmitting a message
 pub const EXPIRED_PRE_COMMIT_CLEAN_UP_DELAY: i64 = 8 * EPOCHS_IN_HOUR;
-=======
 /// Maximum amount of sectors that can be aggregated.
 pub const MAX_AGGREGATED_SECTORS: usize = 819;
 /// Minimum amount of sectors that can be aggregated.
 pub const MIN_AGGREGATED_SECTORS: usize = 1;
 /// Maximum total aggregated proof size.
 pub const MAX_AGGREGATED_PROOF_SIZE: usize = 192000;
->>>>>>> 2f81d51f
 /// The period over which all a miner's active sectors will be challenged.
 pub const WPOST_PROVING_PERIOD: ChainEpoch = EPOCHS_IN_DAY;
 /// The duration of a deadline's challenge window, the period before a deadline when the challenge is available.
