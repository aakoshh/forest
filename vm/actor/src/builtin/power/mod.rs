--- conflicted
+++ resolved
@@ -63,18 +63,12 @@
     {
         rt.validate_immediate_caller_is(std::iter::once(&*SYSTEM_ACTOR_ADDR))?;
 
-<<<<<<< HEAD
-        let empty_map = make_map::<_, ()>(rt.store()).flush().map_err(
-            |err| actor_error!(ErrIllegalState; "Failed to create storage power state: {}", err),
-        )?;
-=======
         let empty_map = make_map::<_, ()>(rt.store()).flush().map_err(|e| {
             e.downcast_default(
                 ExitCode::ErrIllegalState,
                 "Failed to create storage power state",
             )
         })?;
->>>>>>> 630b54f1
 
         let empty_mmap = Multimap::new(rt.store()).root().map_err(|e| {
             e.downcast_default(
@@ -119,14 +113,9 @@
             .deserialize()?;
 
         rt.transaction(|st: &mut State, rt| {
-<<<<<<< HEAD
-            let mut claims = make_map_with_root(&st.claims, rt.store())
-                .map_err(|e| actor_error!(ErrIllegalState; "failed to load claims: {}", e))?;
-=======
             let mut claims = make_map_with_root(&st.claims, rt.store()).map_err(|e| {
                 e.downcast_default(ExitCode::ErrIllegalState, "failed to load claims")
             })?;
->>>>>>> 630b54f1
             set_claim(&mut claims, &id_address, Claim::default()).map_err(|e| {
                 e.downcast_default(
                     ExitCode::ErrIllegalState,
@@ -209,15 +198,10 @@
         }
 
         rt.transaction(|st: &mut State, rt| {
-<<<<<<< HEAD
-            let mut events = Multimap::from_root(rt.store(), &st.cron_event_queue)
-                .map_err(|e| actor_error!(ErrIllegalState; "failed to load cron events {}", e))?;
-=======
             let mut events =
                 Multimap::from_root(rt.store(), &st.cron_event_queue).map_err(|e| {
                     e.downcast_default(ExitCode::ErrIllegalState, "failed to load cron events")
                 })?;
->>>>>>> 630b54f1
 
             st.append_cron_event(&mut events, params.event_epoch, miner_event)
                 .map_err(|e| {
@@ -520,15 +504,10 @@
         let rt_epoch = rt.curr_epoch();
         let mut cron_events = Vec::new();
         rt.transaction(|st: &mut State, rt| {
-<<<<<<< HEAD
-            let mut events = Multimap::from_root(rt.store(), &st.cron_event_queue)
-                .map_err(|e| actor_error!(ErrIllegalState; "failed to load cron events: {}", e))?;
-=======
             let mut events =
                 Multimap::from_root(rt.store(), &st.cron_event_queue).map_err(|e| {
                     e.downcast_default(ExitCode::ErrIllegalState, "failed to load cron events")
                 })?;
->>>>>>> 630b54f1
 
             for epoch in st.first_cron_epoch..rt_epoch {
                 let mut epoch_events = load_cron_events(&events, epoch).map_err(|e| {
@@ -582,14 +561,9 @@
             }
         }
         rt.transaction(|st: &mut State, rt| {
-<<<<<<< HEAD
-            let mut claims = make_map_with_root(&st.claims, rt.store())
-                .map_err(|e| actor_error!(ErrIllegalState; "failed to load claims: {}", e))?;
-=======
             let mut claims = make_map_with_root(&st.claims, rt.store()).map_err(|e| {
                 e.downcast_default(ExitCode::ErrIllegalState, "failed to load claims")
             })?;
->>>>>>> 630b54f1
 
             // Remove power and leave miner frozen
             for miner_addr in failed_miner_crons {
