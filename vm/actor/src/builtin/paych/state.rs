// Copyright 2020 ChainSafe Systems
// SPDX-License-Identifier: Apache-2.0, MIT

use address::Address;
use cid::Cid;
use clock::ChainEpoch;
use encoding::tuple::*;
use encoding::Cbor;
use num_bigint::{bigint_ser, BigInt};
use vm::TokenAmount;

/// A given payment channel actor is established by `from`
/// to enable off-chain microtransactions to `to` address
/// to be reconciled and tallied on chain.
#[derive(Debug, Serialize_tuple, Deserialize_tuple)]
pub struct State {
    /// Channel owner, who has funded the actor.
    pub from: Address,
    /// Recipient of payouts from channel.
    pub to: Address,
    /// Amount successfully redeemed through the payment channel, paid out on `Collect`.
    #[serde(with = "bigint_ser")]
    pub to_send: TokenAmount,
    /// Height at which the channel can be collected.
    pub settling_at: ChainEpoch,
    /// Height before which the channel `ToSend` cannot be collected.
    pub min_settle_height: ChainEpoch,
    /// Collections of lane states for the channel, maintained in ID order.
    pub lane_states: Cid, // AMT<LaneState>
}

impl State {
    pub fn new(from: Address, to: Address, empty_arr_cid: Cid) -> Self {
        Self {
            from,
            to,
            to_send: Default::default(),
            settling_at: 0,
            min_settle_height: 0,
            lane_states: empty_arr_cid,
        }
    }
}

/// The Lane state tracks the latest (highest) voucher nonce used to merge the lane
/// as well as the amount it has already redeemed.
<<<<<<< HEAD
#[derive(Default, PartialEq, Debug, Serialize_tuple, Deserialize_tuple, Clone)]
=======
#[derive(Default, Clone, PartialEq, Debug, Serialize_tuple, Deserialize_tuple)]
>>>>>>> 5e35560c
pub struct LaneState {
    #[serde(with = "bigint_ser")]
    pub redeemed: BigInt,
    pub nonce: u64,
}

/// Specifies which `lane`s to be merged with what `nonce` on `channel_update`
#[derive(Default, Clone, Copy, Debug, PartialEq, Serialize_tuple, Deserialize_tuple)]
pub struct Merge {
    pub lane: u64,
    pub nonce: u64,
}

impl Cbor for State {}
impl Cbor for LaneState {}
impl Cbor for Merge {}<|MERGE_RESOLUTION|>--- conflicted
+++ resolved
@@ -44,11 +44,7 @@
 
 /// The Lane state tracks the latest (highest) voucher nonce used to merge the lane
 /// as well as the amount it has already redeemed.
-<<<<<<< HEAD
-#[derive(Default, PartialEq, Debug, Serialize_tuple, Deserialize_tuple, Clone)]
-=======
 #[derive(Default, Clone, PartialEq, Debug, Serialize_tuple, Deserialize_tuple)]
->>>>>>> 5e35560c
 pub struct LaneState {
     #[serde(with = "bigint_ser")]
     pub redeemed: BigInt,
