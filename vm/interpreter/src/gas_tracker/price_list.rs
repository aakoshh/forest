// Copyright 2020 ChainSafe Systems
// SPDX-License-Identifier: Apache-2.0, MIT

use super::GasCharge;
use ahash::AHashMap;
use clock::ChainEpoch;
use crypto::SignatureType;
use fil_types::{
    AggregateSealVerifyProofAndInfos, PieceInfo, RegisteredPoStProof, RegisteredSealProof,
    SealVerifyInfo, WindowPoStVerifyInfo,
};
use networks::UPGRADE_CALICO_HEIGHT;
use num_traits::Zero;
use vm::{MethodNum, TokenAmount, METHOD_SEND};

lazy_static! {
    static ref BASE_PRICES: PriceList = PriceList {
        compute_gas_multiplier: 1,
        storage_gas_multiplier: 1000,

        on_chain_message_compute_base: 38863,
        on_chain_message_storage_base: 36,
        on_chain_message_storage_per_byte: 1,

        on_chain_return_value_per_byte: 1,

        send_base: 29233,
        send_transfer_funds: 27500,
        send_transfer_only_premium: 159672,
        send_invoke_method: -5377,

        ipld_get_base: 75242,
        ipld_put_base: 84070,
        ipld_put_per_byte: 1,

        create_actor_compute: 1108454,
        create_actor_storage: 36 + 40,
        delete_actor: -(36 + 40),

        bls_sig_cost: 16598605,
        secp256k1_sig_cost: 1637292,

        hashing_base: 31355,
        compute_unsealed_sector_cid_base: 98647,
        verify_seal_base: 2000, // TODO revisit potential removal of this

        verify_aggregate_seal_base: 0,
        verify_aggregate_seal_per: [
            (
                RegisteredSealProof::StackedDRG32GiBV1P1,
                449900
            ),
            (
                RegisteredSealProof::StackedDRG64GiBV1P1,
                359272
            )
        ].iter().copied().collect(),
        verify_aggregate_seal_steps: [
            (
                RegisteredSealProof::StackedDRG32GiBV1P1,
                StepCost (
                    vec![
                        Step{start: 4, cost: 103994170},
                        Step{start: 7, cost: 112356810},
                        Step{start: 13, cost: 122912610},
                        Step{start: 26, cost: 137559930},
                        Step{start: 52, cost: 162039100},
                        Step{start: 103, cost: 210960780},
                        Step{start: 205, cost: 318351180},
                        Step{start: 410, cost: 528274980},
                    ]
                )
            ),
            (
                RegisteredSealProof::StackedDRG64GiBV1P1,
                StepCost (
                    vec![
                        Step{start: 4, cost: 102581240},
                        Step{start: 7, cost: 110803030},
                        Step{start: 13, cost: 120803700},
                        Step{start: 26, cost: 134642130},
                        Step{start: 52, cost: 157357890},
                        Step{start: 103, cost: 203017690},
                        Step{start: 205, cost: 304253590},
                        Step{start: 410, cost: 509880640},
                    ]
                )
            )
        ].iter()
        .cloned()
        .collect(),
        verify_consensus_fault: 495422,

        verify_post_lookup: [
            (
                RegisteredPoStProof::StackedDRGWindow512MiBV1,
                ScalingCost {
                    flat: 123861062,
                    scale: 9226981,
                },
            ),
            (
                RegisteredPoStProof::StackedDRGWindow32GiBV1,
                ScalingCost {
                    flat: 748593537,
                    scale: 85639,
                },
            ),
            (
                RegisteredPoStProof::StackedDRGWindow64GiBV1,
                ScalingCost {
                    flat: 748593537,
                    scale: 85639,
                },
            ),
        ]
        .iter()
        .copied()
        .collect(),
        verify_post_discount: true,
    };

    static ref CALICO_PRICES: PriceList = PriceList {
        compute_gas_multiplier: 1,
        storage_gas_multiplier: 1300,

        on_chain_message_compute_base: 38863,
        on_chain_message_storage_base: 36,
        on_chain_message_storage_per_byte: 1,

        on_chain_return_value_per_byte: 1,

        send_base: 29233,
        send_transfer_funds: 27500,
        send_transfer_only_premium: 159672,
        send_invoke_method: -5377,

        ipld_get_base: 114617,
        ipld_put_base: 353640,
        ipld_put_per_byte: 1,

        create_actor_compute: 1108454,
        create_actor_storage: 36 + 40,
        delete_actor: -(36 + 40),

        bls_sig_cost: 16598605,
        secp256k1_sig_cost: 1637292,

        hashing_base: 31355,
        compute_unsealed_sector_cid_base: 98647,
        verify_seal_base: 2000, // TODO revisit potential removal of this

        verify_aggregate_seal_base: 0,
        verify_aggregate_seal_per: [
            (
                RegisteredSealProof::StackedDRG32GiBV1P1,
                449900
            ),
            (
                RegisteredSealProof::StackedDRG64GiBV1P1,
                359272
            )
        ].iter().copied().collect(),
        verify_aggregate_seal_steps: [
            (
                RegisteredSealProof::StackedDRG32GiBV1P1,
                StepCost (
                    vec![
                        Step{start: 4, cost: 103994170},
                        Step{start: 7, cost: 112356810},
                        Step{start: 13, cost: 122912610},
                        Step{start: 26, cost: 137559930},
                        Step{start: 52, cost: 162039100},
                        Step{start: 103, cost: 210960780},
                        Step{start: 205, cost: 318351180},
                        Step{start: 410, cost: 528274980},
                    ]
                )
            ),
            (
                RegisteredSealProof::StackedDRG64GiBV1P1,
                StepCost (
                    vec![
                        Step{start: 4, cost: 102581240},
                        Step{start: 7, cost: 110803030},
                        Step{start: 13, cost: 120803700},
                        Step{start: 26, cost: 134642130},
                        Step{start: 52, cost: 157357890},
                        Step{start: 103, cost: 203017690},
                        Step{start: 205, cost: 304253590},
                        Step{start: 410, cost: 509880640},
                    ]
                )
            )
        ].iter()
        .cloned()
        .collect(),

        verify_consensus_fault: 495422,
        verify_post_lookup: [
            (
                RegisteredPoStProof::StackedDRGWindow512MiBV1,
                ScalingCost {
                    flat: 117680921,
                    scale: 43780,
                },
            ),
            (
                RegisteredPoStProof::StackedDRGWindow32GiBV1,
                ScalingCost {
                    flat: 117680921,
                    scale: 43780,
                },
            ),
            (
                RegisteredPoStProof::StackedDRGWindow64GiBV1,
                ScalingCost {
                    flat: 117680921,
                    scale: 43780,
                },
            ),
        ]
        .iter()
        .copied()
        .collect(),
        verify_post_discount: false,
    };
}

#[derive(Clone, Debug, Copy)]
pub(crate) struct ScalingCost {
    flat: i64,
    scale: i64,
}

#[derive(Clone, Debug)]
pub(crate) struct StepCost(Vec<Step>);
#[derive(Clone, Debug, Copy)]
pub(crate) struct Step {
    start: i64,
    cost: i64,
}

impl StepCost {
    pub(crate) fn lookup(&self, x: i64) -> i64 {
        let mut i: i64 = 0;
        while i < self.0.len() as i64 {
            if self.0[i as usize].start > x {
                break;
            }
            i += 1;
        }
        i -= 1;
        if i < 0 {
            return 0;
        }
        self.0[i as usize].cost
    }
}

/// Provides prices for operations in the VM
#[derive(Clone, Debug)]
pub struct PriceList {
    /// Compute gas charge multiplier
    // * This multiplier is not currently applied to anything, but is matching lotus.
    // * If the possible values are non 1 or if Lotus adds, we should change also.
    pub(crate) compute_gas_multiplier: i64,
    /// Storage gas charge multiplier
    pub(crate) storage_gas_multiplier: i64,

    /// Gas cost charged to the originator of an on-chain message (regardless of
    /// whether it succeeds or fails in application) is given by:
    ///   OnChainMessageBase + len(serialized message)*OnChainMessagePerByte
    /// Together, these account for the cost of message propagation and validation,
    /// up to but excluding any actual processing by the VM.
    /// This is the cost a block producer burns when including an invalid message.
    pub(crate) on_chain_message_compute_base: i64,
    pub(crate) on_chain_message_storage_base: i64,
    pub(crate) on_chain_message_storage_per_byte: i64,

    /// Gas cost charged to the originator of a non-nil return value produced
    /// by an on-chain message is given by:
    ///   len(return value)*OnChainReturnValuePerByte
    pub(crate) on_chain_return_value_per_byte: i64,

    /// Gas cost for any message send execution(including the top-level one
    /// initiated by an on-chain message).
    /// This accounts for the cost of loading sender and receiver actors and
    /// (for top-level messages) incrementing the sender's sequence number.
    /// Load and store of actor sub-state is charged separately.
    pub(crate) send_base: i64,

    /// Gas cost charged, in addition to SendBase, if a message send
    /// is accompanied by any nonzero currency amount.
    /// Accounts for writing receiver's new balance (the sender's state is
    /// already accounted for).
    pub(crate) send_transfer_funds: i64,

    /// Gas cost charged, in addition to SendBase, if message only transfers funds.
    pub(crate) send_transfer_only_premium: i64,

    /// Gas cost charged, in addition to SendBase, if a message invokes
    /// a method on the receiver.
    /// Accounts for the cost of loading receiver code and method dispatch.
    pub(crate) send_invoke_method: i64,

    /// Gas cost (Base + len*PerByte) for any Get operation to the IPLD store
    /// in the runtime VM context.
    pub(crate) ipld_get_base: i64,

    /// Gas cost (Base + len*PerByte) for any Put operation to the IPLD store
    /// in the runtime VM context.
    /// Note: these costs should be significantly higher than the costs for Get
    /// operations, since they reflect not only serialization/deserialization
    /// but also persistent storage of chain data.
    pub(crate) ipld_put_base: i64,
    pub(crate) ipld_put_per_byte: i64,

    /// Gas cost for creating a new actor (via InitActor's Exec method).
    /// Note: this costs assume that the extra will be partially or totally refunded while
    /// the base is covering for the put.
    pub(crate) create_actor_compute: i64,
    pub(crate) create_actor_storage: i64,

    /// Gas cost for deleting an actor.
    /// Note: this partially refunds the create cost to incentivise the deletion of the actors.
    pub(crate) delete_actor: i64,

    /// Gas cost for verifying bls signature
    pub(crate) bls_sig_cost: i64,
    /// Gas cost for verifying secp256k1 signature
    pub(crate) secp256k1_sig_cost: i64,

    pub(crate) hashing_base: i64,

    pub(crate) compute_unsealed_sector_cid_base: i64,
    pub(crate) verify_seal_base: i64,
    pub(crate) verify_aggregate_seal_base: i64,
    pub(crate) verify_aggregate_seal_per: AHashMap<RegisteredSealProof, i64>,
    pub(crate) verify_aggregate_seal_steps: AHashMap<RegisteredSealProof, StepCost>,

    pub(crate) verify_post_lookup: AHashMap<RegisteredPoStProof, ScalingCost>,
    pub(crate) verify_post_discount: bool,
    pub(crate) verify_consensus_fault: i64,
}

impl PriceList {
    /// Returns the gas required for storing a message of a given size in the chain.
    #[inline]
    pub fn on_chain_message(&self, msg_size: usize) -> GasCharge {
        GasCharge::new(
            "OnChainMessage",
            self.on_chain_message_compute_base,
            (self.on_chain_message_storage_base
                + self.on_chain_message_storage_per_byte * msg_size as i64)
                * self.storage_gas_multiplier,
        )
    }
    /// Returns the gas required for storing the response of a message in the chain.
    #[inline]
    pub fn on_chain_return_value(&self, data_size: usize) -> GasCharge {
        GasCharge::new(
            "OnChainReturnValue",
            0,
            data_size as i64 * self.on_chain_return_value_per_byte * self.storage_gas_multiplier,
        )
    }
    /// Returns the gas required when invoking a method.
    #[inline]
    pub fn on_method_invocation(&self, value: &TokenAmount, method_num: MethodNum) -> GasCharge {
        let mut ret = self.send_base;
        if value != &TokenAmount::zero() {
            ret += self.send_transfer_funds;
            if method_num == METHOD_SEND {
                ret += self.send_transfer_only_premium;
            }
        }
        if method_num != METHOD_SEND {
            ret += self.send_invoke_method;
        }
        GasCharge::new("OnMethodInvocation", ret, 0)
    }
    /// Returns the gas required for storing an object.
    #[inline]
    pub fn on_ipld_get(&self) -> GasCharge {
        GasCharge::new("OnIpldGet", self.ipld_get_base, 0)
    }
    /// Returns the gas required for storing an object.
    #[inline]
    pub fn on_ipld_put(&self, data_size: usize) -> GasCharge {
        GasCharge::new(
            "OnIpldPut",
            self.ipld_put_base,
            data_size as i64 * self.ipld_put_per_byte * self.storage_gas_multiplier,
        )
    }
    /// Returns the gas required for creating an actor.
    #[inline]
    pub fn on_create_actor(&self) -> GasCharge {
        GasCharge::new(
            "OnCreateActor",
            self.create_actor_compute,
            self.create_actor_storage * self.storage_gas_multiplier,
        )
    }
    /// Returns the gas required for deleting an actor.
    #[inline]
    pub fn on_delete_actor(&self) -> GasCharge {
        GasCharge::new(
            "OnDeleteActor",
            0,
            self.delete_actor * self.storage_gas_multiplier,
        )
    }
    /// Returns gas required for signature verification.
    #[inline]
    pub fn on_verify_signature(&self, sig_type: SignatureType) -> GasCharge {
        let val = match sig_type {
            SignatureType::BLS => self.bls_sig_cost,
            SignatureType::Secp256k1 => self.secp256k1_sig_cost,
        };
        GasCharge::new("OnVerifySignature", val, 0)
    }
    /// Returns gas required for hashing data.
    #[inline]
    pub fn on_hashing(&self, _: usize) -> GasCharge {
        GasCharge::new("OnHashing", self.hashing_base, 0)
    }
    /// Returns gas required for computing unsealed sector Cid.
    #[inline]
    pub fn on_compute_unsealed_sector_cid(
        &self,
        _proof: RegisteredSealProof,
        _pieces: &[PieceInfo],
    ) -> GasCharge {
        GasCharge::new(
            "OnComputeUnsealedSectorCid",
            self.compute_unsealed_sector_cid_base,
            0,
        )
    }
    /// Returns gas required for seal verification.
    #[inline]
    pub fn on_verify_seal(&self, _info: &SealVerifyInfo) -> GasCharge {
        GasCharge::new("OnVerifySeal", self.verify_seal_base, 0)
    }
    #[inline]
    pub fn on_verify_aggregate_seals(
        &self,
        aggregate: &AggregateSealVerifyProofAndInfos,
    ) -> GasCharge {
        let proof_type = aggregate.seal_proof;
<<<<<<< HEAD
        let per_proof = self.verify_aggregate_seal_per.get(&proof_type).unwrap_or(
            self.verify_aggregate_seal_per
                .get(&RegisteredSealProof::StackedDRG32GiBV1P1)
                .expect(
                    "There is an implementation error where proof type does not exist in table",
                ),
        );

        let step = self.verify_aggregate_seal_steps.get(&proof_type).unwrap_or(
            self.verify_aggregate_seal_steps
                .get(&RegisteredSealProof::StackedDRG32GiBV1P1)
                .expect(
                    "There is an implementation error where proof type does not exist in table",
                ),
        );
=======
        let per_proof = self
            .verify_aggregate_seal_per
            .get(&proof_type)
            .unwrap_or_else(|| {
                self.verify_aggregate_seal_per
                    .get(&RegisteredSealProof::StackedDRG32GiBV1P1)
                    .expect(
                        "There is an implementation error where proof type does not exist in table",
                    )
            });

        let step = self
            .verify_aggregate_seal_steps
            .get(&proof_type)
            .unwrap_or_else(|| {
                self.verify_aggregate_seal_steps
                    .get(&RegisteredSealProof::StackedDRG32GiBV1P1)
                    .expect(
                        "There is an implementation error where proof type does not exist in table",
                    )
            });
>>>>>>> d1d6f640
        // Should be safe because there is a limit to how much seals get aggregated
        let num = aggregate.infos.len() as i64;
        GasCharge::new(
            "OnVerifyAggregateSeals",
            per_proof * num + step.lookup(num),
            0,
        )
    }
    /// Returns gas required for PoSt verification.
    #[inline]
    pub fn on_verify_post(&self, info: &WindowPoStVerifyInfo) -> GasCharge {
        let p_proof = info
            .proofs
            .first()
            .map(|p| p.post_proof)
            .unwrap_or(RegisteredPoStProof::StackedDRGWindow512MiBV1);
        let cost = self.verify_post_lookup.get(&p_proof).unwrap_or_else(|| {
            self.verify_post_lookup
                .get(&RegisteredPoStProof::StackedDRGWindow512MiBV1)
                .expect("512MiB lookup must exist in price table")
        });

        let mut gas_used = cost.flat + info.challenged_sectors.len() as i64 * cost.scale;
        if self.verify_post_discount {
            gas_used /= 2;
        }

        GasCharge::new("OnVerifyPost", gas_used, 0)
    }
    /// Returns gas required for verifying consensus fault.
    #[inline]
    pub fn on_verify_consensus_fault(&self) -> GasCharge {
        GasCharge::new("OnVerifyConsensusFault", self.verify_consensus_fault, 0)
    }
}

/// Returns gas price list by Epoch for gas consumption.
pub fn price_list_by_epoch(epoch: ChainEpoch) -> PriceList {
    if epoch < UPGRADE_CALICO_HEIGHT {
        BASE_PRICES.clone()
    } else {
        CALICO_PRICES.clone()
    }
}<|MERGE_RESOLUTION|>--- conflicted
+++ resolved
@@ -450,23 +450,6 @@
         aggregate: &AggregateSealVerifyProofAndInfos,
     ) -> GasCharge {
         let proof_type = aggregate.seal_proof;
-<<<<<<< HEAD
-        let per_proof = self.verify_aggregate_seal_per.get(&proof_type).unwrap_or(
-            self.verify_aggregate_seal_per
-                .get(&RegisteredSealProof::StackedDRG32GiBV1P1)
-                .expect(
-                    "There is an implementation error where proof type does not exist in table",
-                ),
-        );
-
-        let step = self.verify_aggregate_seal_steps.get(&proof_type).unwrap_or(
-            self.verify_aggregate_seal_steps
-                .get(&RegisteredSealProof::StackedDRG32GiBV1P1)
-                .expect(
-                    "There is an implementation error where proof type does not exist in table",
-                ),
-        );
-=======
         let per_proof = self
             .verify_aggregate_seal_per
             .get(&proof_type)
@@ -488,7 +471,6 @@
                         "There is an implementation error where proof type does not exist in table",
                     )
             });
->>>>>>> d1d6f640
         // Should be safe because there is a limit to how much seals get aggregated
         let num = aggregate.infos.len() as i64;
         GasCharge::new(
