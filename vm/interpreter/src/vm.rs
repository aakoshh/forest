// Copyright 2019-2022 ChainSafe Systems
// SPDX-License-Identifier: Apache-2.0, MIT

use super::Rand;
use crate::fvm::{ForestExterns, ForestKernel, ForestMachine};
use actor::{cron, reward, system, AwardBlockRewardParams};
use address::Address;
use cid::Cid;
use fil_types::BLOCK_GAS_LIMIT;
use fil_types::{
    verifier::{FullVerifier, ProofVerifier},
    DefaultNetworkParams, NetworkParams,
};
use forest_car::load_car;
use forest_encoding::Cbor;
use fvm::executor::ApplyRet;
use fvm::machine::NetworkConfig;
use fvm::machine::{Engine, Machine};
use fvm_shared::bigint::BigInt;
use fvm_shared::clock::ChainEpoch;
use fvm_shared::message::Message;
use fvm_shared::version::NetworkVersion;
use ipld_blockstore::BlockStore;
use ipld_blockstore::FvmStore;
use message::{ChainMessage, MessageReceipt};
use networks::{ChainConfig, Height};
use num_traits::Zero;
use state_tree::StateTree;
use std::collections::BTreeMap;
use std::collections::HashSet;
use std::marker::PhantomData;
use std::sync::Arc;
use vm::{ExitCode, Serialized, TokenAmount};

// const GAS_OVERUSE_NUM: i64 = 11;
// const GAS_OVERUSE_DENOM: i64 = 10;

/// Contains all messages to process through the VM as well as miner information for block rewards.
#[derive(Debug)]
pub struct BlockMessages {
    pub miner: Address,
    pub messages: Vec<ChainMessage>,
    pub win_count: i64,
}

/// Allows generation of the current circulating supply
/// given some context.
pub trait CircSupplyCalc: Clone + 'static {
    /// Retrieves total circulating supply on the network.
    fn get_supply<DB: BlockStore>(
        &self,
        height: ChainEpoch,
        state_tree: &StateTree<DB>,
    ) -> Result<TokenAmount, anyhow::Error>;
    fn get_fil_vested<DB: BlockStore>(
        &self,
        height: ChainEpoch,
        store: &DB,
    ) -> Result<TokenAmount, anyhow::Error>;
}

/// Trait to allow VM to retrieve state at an old epoch.
pub trait LookbackStateGetter<'db, DB> {
    /// Returns a state tree from the given epoch.
    fn state_lookback(&self, epoch: ChainEpoch) -> Result<StateTree<'db, DB>, anyhow::Error>;
    fn chain_epoch_root(&self) -> Box<dyn Fn(ChainEpoch) -> Cid>;
}

#[derive(Clone, Copy)]
pub struct Heights {
    pub calico: ChainEpoch,
    pub claus: ChainEpoch,
    pub turbo: ChainEpoch,
    pub hyperdrive: ChainEpoch,
    pub chocolate: ChainEpoch,
}

impl Heights {
    pub fn new(chain_config: &ChainConfig) -> Self {
        Heights {
            calico: chain_config.epoch(Height::Calico),
            claus: chain_config.epoch(Height::Claus),
            turbo: chain_config.epoch(Height::Turbo),
            hyperdrive: chain_config.epoch(Height::Hyperdrive),
            chocolate: chain_config.epoch(Height::Chocolate),
        }
    }
}

/// Interpreter which handles execution of state transitioning messages and returns receipts
/// from the vm execution.
pub struct VM<DB: BlockStore + 'static, V = FullVerifier, P = DefaultNetworkParams> {
    fvm_executor: fvm::executor::DefaultExecutor<ForestKernel<DB>>,
    verifier: PhantomData<V>,
    params: PhantomData<P>,
    heights: Heights,
}

pub fn import_actors(blockstore: &impl BlockStore) -> BTreeMap<NetworkVersion, Cid> {
    let bundles = [
        (NetworkVersion::V14, actors_v6::BUNDLE_CAR),
        (NetworkVersion::V15, actors_v7::BUNDLE_CAR),
    ];
    bundles
        .into_iter()
        .map(|(nv, car)| {
            let roots =
                async_std::task::block_on(async { load_car(blockstore, car).await.unwrap() });
            assert_eq!(roots.len(), 1);
            (nv, roots[0])
        })
        .collect()
}

impl<DB, V, P> VM<DB, V, P>
where
    DB: BlockStore,
    V: ProofVerifier,
    P: NetworkParams,
{
    #[allow(clippy::too_many_arguments)]
    pub fn new<'db, R, C, LB>(
        root: Cid,
        store: &DB,
        store_arc: Arc<DB>,
        epoch: ChainEpoch,
        rand: &R,
        base_fee: BigInt,
        network_version: NetworkVersion,
        circ_supply_calc: C,
        override_circ_supply: Option<TokenAmount>,
        lb_state: &LB,
        engine: Engine,
        heights: Heights,
    ) -> Result<Self, anyhow::Error>
    where
        R: Rand + Clone + 'static,
        C: CircSupplyCalc,
        LB: LookbackStateGetter<'db, DB>,
    {
        let state = StateTree::new_from_root(store, &root)?;
        let circ_supply = circ_supply_calc.get_supply(epoch, &state).unwrap();
        // let fil_vested = circ_supply_calc.get_fil_vested(epoch, store).unwrap();

        // Load the builtin actors bundles into the blockstore.
        // let nv_actors = import_actors(store);

        // Get the builtin actors index for the concrete network version.
        // let builtin_actors = *nv_actors
        //     .get(&network_version)
        //     .unwrap_or_else(|| panic!("no builtin actors index for nv {}", network_version));
        dbg!(epoch);
        dbg!(&base_fee);
        dbg!(&circ_supply);

        let mut context = NetworkConfig::new(network_version)
            // .override_actors(builtin_actors)
            .for_epoch(epoch, root);
        context.set_base_fee(base_fee);
        context.set_circulating_supply(circ_supply);
        context.enable_tracing();
        let fvm: fvm::machine::DefaultMachine<FvmStore<DB>, ForestExterns<DB>> =
            fvm::machine::DefaultMachine::new(
                &engine,
                &context,
                FvmStore::new(store_arc.clone()),
                ForestExterns::new(
                    rand.clone(),
                    epoch,
                    root,
                    lb_state.chain_epoch_root(),
                    store_arc,
                    network_version,
                ),
            )
            .unwrap();
        let exec: fvm::executor::DefaultExecutor<ForestKernel<DB>> =
            fvm::executor::DefaultExecutor::new(ForestMachine {
                machine: fvm,
                circ_supply: override_circ_supply,
            });
        Ok(VM {
            fvm_executor: exec,
            verifier: PhantomData,
            params: PhantomData,
            heights,
        })
    }

    /// Flush stores in VM and return state root.
    pub fn flush(&mut self) -> anyhow::Result<Cid> {
        Ok(self.fvm_executor.flush()?)
    }

    /// Get actor state from an address. Will be resolved to ID address.
    pub fn get_actor(&self, addr: &Address) -> Result<Option<vm::ActorState>, anyhow::Error> {
        match self.fvm_executor.state_tree().get_actor(addr) {
            Ok(opt_state) => Ok(opt_state.map(vm::ActorState::from)),
            Err(err) => anyhow::bail!("failed to get actor: {}", err),
        }
    }

    pub fn run_cron(
        &mut self,
        epoch: ChainEpoch,
        callback: Option<
            &mut impl FnMut(&Cid, &ChainMessage, &ApplyRet) -> Result<(), anyhow::Error>,
        >,
    ) -> Result<(), anyhow::Error> {
        let cron_msg = Message {
            from: **system::ADDRESS,
            to: **cron::ADDRESS,
            // Epoch as sequence is intentional
            sequence: epoch as u64,
            // Arbitrarily large gas limit for cron (matching Lotus value)
            gas_limit: BLOCK_GAS_LIMIT * 10000,
            method_num: cron::Method::EpochTick as u64,
            params: Default::default(),
            value: Default::default(),
            version: Default::default(),
            gas_fee_cap: Default::default(),
            gas_premium: Default::default(),
        };

        let ret = self.apply_implicit_message(&cron_msg)?;
        if let Some(err) = ret.failure_info {
            anyhow::bail!("failed to apply block cron message: {}", err);
        }

        if let Some(callback) = callback {
            callback(&(cron_msg.cid()?), &ChainMessage::Unsigned(cron_msg), &ret)?;
        }
        Ok(())
    }

    /// Flushes the StateTree and perform a state migration if there is a migration at this epoch.
    /// If there is no migration this function will return Ok(None).
    pub fn migrate_state(
        &self,
        epoch: ChainEpoch,
        _store: Arc<impl BlockStore + Send + Sync>,
    ) -> Result<Option<Cid>, anyhow::Error> {
        match epoch {
            x if x == self.heights.turbo => {
                // FIXME: Support state migrations.
                panic!("Cannot migrate state when using FVM. See https://github.com/ChainSafe/forest/issues/1454 for updates.");
            }
            _ => Ok(None),
        }
    }

    /// Apply block messages from a Tipset.
    /// Returns the receipts from the transactions.
    pub fn apply_block_messages(
        &mut self,
        messages: &[BlockMessages],
        epoch: ChainEpoch,
        mut callback: Option<
            impl FnMut(&Cid, &ChainMessage, &ApplyRet) -> Result<(), anyhow::Error>,
        >,
    ) -> Result<Vec<MessageReceipt>, anyhow::Error> {
        let mut receipts = Vec::new();
        let mut processed = HashSet::<Cid>::default();

        for block in messages.iter() {
            let mut penalty = Default::default();
            let mut gas_reward = Default::default();

            let mut process_msg = |msg: &ChainMessage| -> Result<(), anyhow::Error> {
                let cid = msg.cid()?;
                // Ensure no duplicate processing of a message
                if processed.contains(&cid) {
                    return Ok(());
                }
                let ret = self.apply_message(msg)?;

                if let Some(cb) = &mut callback {
                    cb(&cid, msg, &ret)?;
                }

                // Update totals
                gas_reward += &ret.miner_tip;
                penalty += &ret.penalty;
                receipts.push(ret.msg_receipt);

                // Add processed Cid to set of processed messages
                processed.insert(cid);
                Ok(())
            };

            for msg in block.messages.iter() {
                process_msg(msg)?;
            }

            // Generate reward transaction for the miner of the block
            let params = Serialized::serialize(AwardBlockRewardParams {
                miner: block.miner,
                penalty,
                gas_reward,
                win_count: block.win_count,
            })?;

            let rew_msg = Message {
                from: **system::ADDRESS,
                to: **reward::ADDRESS,
                method_num: reward::Method::AwardBlockReward as u64,
                params,
                // Epoch as sequence is intentional
                sequence: epoch as u64,
                gas_limit: 1 << 30,
                value: Default::default(),
                version: Default::default(),
                gas_fee_cap: Default::default(),
                gas_premium: Default::default(),
            };

            let ret = self.apply_implicit_message(&rew_msg)?;
            if let Some(err) = ret.failure_info {
                anyhow::bail!(
                    "failed to apply reward message for miner {}: {}",
                    block.miner,
                    err
                );
            }

            // This is more of a sanity check, this should not be able to be hit.
            if ret.msg_receipt.exit_code != ExitCode::OK {
                anyhow::bail!(
                    "reward application message failed (exit: {:?})",
                    ret.msg_receipt.exit_code
                );
            }

            if let Some(callback) = &mut callback {
                callback(&(rew_msg.cid()?), &ChainMessage::Unsigned(rew_msg), &ret)?;
            }
        }

        if let Err(e) = self.run_cron(epoch, callback.as_mut()) {
            log::error!("End of epoch cron failed to run: {}", e);
        }
        Ok(receipts)
    }

    /// Applies single message through vm and returns result from execution.
    pub fn apply_implicit_message(&mut self, msg: &Message) -> Result<ApplyRet, anyhow::Error> {
        use fvm::executor::Executor;
        use fvm::trace::ExecutionEvent;
        // raw_length is not used for Implicit messages.
        let raw_length = msg.marshal_cbor().expect("encoding error").len();
<<<<<<< HEAD
        let ret = self.fvm_executor.execute_message(
            msg.into(),
=======
        let mut ret = self.fvm_executor.execute_message(
            msg.clone(),
>>>>>>> d8222850
            fvm::executor::ApplyKind::Implicit,
            raw_length,
        )?;
        dbg!(&ret.msg_receipt);
        for evt in &ret.exec_trace {
            eprintln!("{:?}", evt);
        }
        // ret.msg_receipt.gas_used = 0;
        // ret.miner_tip = BigInt::zero();
        // ret.penalty = BigInt::zero();
        Ok(ret)
    }

    /// Applies the state transition for a single message.
    /// Returns ApplyRet structure which contains the message receipt and some meta data.
    pub fn apply_message(&mut self, msg: &ChainMessage) -> Result<ApplyRet, anyhow::Error> {
        check_message(msg.message())?;

        use fvm::executor::Executor;
        let unsigned = msg.message().clone();
        let raw_length = msg.marshal_cbor().expect("encoding error").len();
        let fvm_ret = self.fvm_executor.execute_message(
            unsigned,
            fvm::executor::ApplyKind::Explicit,
            raw_length,
        )?;
        // dbg!(&fvm_ret);
        dbg!(&fvm_ret.msg_receipt);
        dbg!(&fvm_ret.penalty);
        dbg!(&fvm_ret.miner_tip);
        dbg!(&fvm_ret.base_fee_burn);
        dbg!(&fvm_ret.over_estimation_burn);
        dbg!(&fvm_ret.refund);
        dbg!(&fvm_ret.gas_refund);
        dbg!(&fvm_ret.gas_burned);
        dbg!(&fvm_ret.failure_info);
        Ok(fvm_ret)
    }
}

/// Does some basic checks on the Message to see if the fields are valid.
fn check_message(msg: &Message) -> Result<(), anyhow::Error> {
    if msg.gas_limit == 0 {
        anyhow::bail!("Message has no gas limit set");
    }
    if msg.gas_limit < 0 {
        anyhow::bail!("Message has negative gas limit");
    }

    Ok(())
}<|MERGE_RESOLUTION|>--- conflicted
+++ resolved
@@ -348,13 +348,8 @@
         use fvm::trace::ExecutionEvent;
         // raw_length is not used for Implicit messages.
         let raw_length = msg.marshal_cbor().expect("encoding error").len();
-<<<<<<< HEAD
         let ret = self.fvm_executor.execute_message(
-            msg.into(),
-=======
-        let mut ret = self.fvm_executor.execute_message(
             msg.clone(),
->>>>>>> d8222850
             fvm::executor::ApplyKind::Implicit,
             raw_length,
         )?;
