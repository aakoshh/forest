--- conflicted
+++ resolved
@@ -1,11 +1,7 @@
 [package]
 name = "forest_runtime"
 description = "Runtime for use in Filecoin protocol"
-<<<<<<< HEAD
-version = "0.3.0"
-=======
 version = "0.2.2"
->>>>>>> 1638ed2d
 license = "MIT OR Apache-2.0"
 authors = ["ChainSafe Systems <info@chainsafe.io>"]
 edition = "2018"
