// Copyright 2019-2022 ChainSafe Systems
// SPDX-License-Identifier: Apache-2.0, MIT

use jsonrpc_v2::{Data, Error as JsonRpcError, Params};
use std::collections::HashMap;
use std::sync::Arc;

use actor::{
    market,
    miner::{self, MinerPower, SectorOnChainInfo},
    power::{self, Claim},
    reward,
};
use beacon::{Beacon, BeaconEntry};
use bls_signatures::Serialize as SerializeBls;
use fil_types::{
    verifier::{FullVerifier, ProofVerifier},
    PoStProof,
};
use forest_address::json::AddressJson;
use forest_blocks::{
    election_proof::json::ElectionProofJson, ticket::json::TicketJson,
    tipset_keys_json::TipsetKeysJson,
};
use forest_blocks::{
    gossip_block::json::GossipBlockJson as BlockMsgJson, BlockHeader, GossipBlock as BlockMsg,
    Tipset, TxMeta,
};
use forest_cid::{json::CidJson, Cid, Code::Blake2b256};
use forest_ipld::{json::IpldJson, Ipld};
use forest_message::signed_message::SignedMessage;
use fvm::state_tree::StateTree;
use fvm_shared::crypto::signature::SignatureType;
use fvm_shared::{address::Address, bigint::BigInt, crypto::signature::Signature};
use ipld_blockstore::{BlockStore, BlockStoreExt};
use legacy_ipld_amt::Amt;
use networks::Height;
use rpc_api::{
    data_types::{
        ActorStateJson, Deadline, MarketDeal, MessageLookup, MiningBaseInfoJson, Partition,
        RPCState,
    },
    state_api::*,
};
use state_manager::{InvocResult, StateManager};

// TODO handle using configurable verification implementation in RPC (all defaulting to Full).

/// returns info about the given miner's sectors. If the filter bitfield is nil, all sectors are included.
/// If the filterOut boolean is set to true, any sectors in the filter are excluded.
/// If false, only those sectors in the filter are included.
pub(crate) async fn state_miner_sectors<
    DB: BlockStore + Send + Sync + 'static,
    B: Beacon + Send + Sync + 'static,
>(
    data: Data<RPCState<DB, B>>,
    Params(params): Params<StateMinerSectorsParams>,
) -> Result<StateMinerSectorsResult, JsonRpcError> {
    let (address, filter, key) = params;
    let address = address.into();
    let state_manager = &data.state_manager;
    let tipset = data
        .state_manager
        .chain_store()
        .tipset_from_keys(&key.into())
        .await?;
    let filter = Some(&filter.0);
    state_manager
        .get_miner_sector_set::<FullVerifier>(&tipset, &address, filter)
        .map_err(|e| e.into())
}

/// runs the given message and returns its result without any persisted changes.
pub(crate) async fn state_call<
    DB: BlockStore + Send + Sync + 'static,
    B: Beacon + Send + Sync + 'static,
>(
    data: Data<RPCState<DB, B>>,
    Params(params): Params<StateCallParams>,
) -> Result<StateCallResult, JsonRpcError> {
    let state_manager = &data.state_manager;
    let (message_json, key) = params;
    let mut message = message_json.into();
    let tipset = data
        .state_manager
        .chain_store()
        .tipset_from_keys(&key.into())
        .await?;
    Ok(state_manager.call(&mut message, Some(tipset)).await?)
}

/// returns all the proving deadlines for the given miner
pub(crate) async fn state_miner_deadlines<
    DB: BlockStore + Send + Sync + 'static,
    B: Beacon + Send + Sync + 'static,
>(
    data: Data<RPCState<DB, B>>,
    Params(params): Params<StateMinerDeadlinesParams>,
) -> anyhow::Result<StateMinerDeadlinesResult, JsonRpcError> {
    let (actor, key) = params;
    let actor = actor.into();
    let mas = data
        .state_manager
        .chain_store()
        .miner_load_actor_tsk(&actor, &key.into())
        .await
        .map_err(|e| format!("Could not load miner {:?}", e))?;

    let num_deadlines = data
        .state_manager
        .chain_config()
        .policy
        .wpost_period_deadlines;
    let mut out = Vec::with_capacity(num_deadlines as usize);
    mas.for_each_deadline(data.state_manager.blockstore(), |_, dl| {
        out.push(Deadline {
            post_submissions: dl.partitions_posted().clone().into(),
            disputable_proof_count: dl.disputable_proof_count(data.state_manager.blockstore())?,
        });
        Ok(())
    })?;

    Ok(out)
}

/// returns the PreCommit info for the specified miner's sector
pub(crate) async fn state_sector_precommit_info<
    DB: BlockStore + Send + Sync + 'static,
    B: Beacon + Send + Sync + 'static,
>(
    data: Data<RPCState<DB, B>>,
    Params(params): Params<StateSectorPrecommitInfoParams>,
) -> Result<StateSectorPrecommitInfoResult, JsonRpcError> {
    let state_manager = &data.state_manager;
    let (address, sector_number, key) = params;
    let address = address.into();
    let tipset = data
        .state_manager
        .chain_store()
        .tipset_from_keys(&key.0)
        .await?;
    state_manager
        .precommit_info::<FullVerifier>(&address, &sector_number, &tipset)
        .map_err(|e| e.into())
}

/// StateMinerInfo returns info about the indicated miner
pub async fn state_miner_info<
    DB: BlockStore + Send + Sync + 'static,
    B: Beacon + Send + Sync + 'static,
>(
    data: Data<RPCState<DB, B>>,
    Params(params): Params<StateMinerInfoParams>,
) -> Result<StateMinerInfoResult, JsonRpcError> {
    let state_manager = &data.state_manager;
    let store = state_manager.blockstore();
    let (AddressJson(addr), TipsetKeysJson(key)) = params;

    let ts = data.chain_store.tipset_from_keys(&key).await?;
    let actor = data
        .state_manager
        .get_actor(&addr, *ts.parent_state())
        .map_err(|e| format!("Could not load miner {}: {:?}", addr, e))?
        .ok_or_else(|| format!("miner {} does not exist", addr))?;

    let miner_state = miner::State::load(store, &actor)?;

    let miner_info = miner_state
        .info(store)
        .map_err(|e| format!("Could not get info {:?}", e))?;

    Ok(miner_info)
}

/// returns the on-chain info for the specified miner's sector
pub async fn state_sector_info<
    DB: BlockStore + Send + Sync + 'static,
    B: Beacon + Send + Sync + 'static,
>(
    data: Data<RPCState<DB, B>>,
    Params(params): Params<StateSectorGetInfoParams>,
) -> Result<StateSectorGetInfoResult, JsonRpcError> {
    let state_manager = &data.state_manager;
    let (address, sector_number, key) = params;
    let address = address.into();
    let tipset = data
        .state_manager
        .chain_store()
        .tipset_from_keys(&key.into())
        .await?;
    state_manager
        .miner_sector_info::<FullVerifier>(&address, sector_number, &tipset)
        .map_err(|e| e.into())
        .map(|e| e.map(SectorOnChainInfo::from))
}

/// calculates the deadline at some epoch for a proving period
/// and returns the deadline-related calculations.
pub(crate) async fn state_miner_proving_deadline<
    DB: BlockStore + Send + Sync + 'static,
    B: Beacon + Send + Sync + 'static,
>(
    data: Data<RPCState<DB, B>>,
    Params(params): Params<StateMinerProvingDeadlineParams>,
) -> Result<StateMinerProvingDeadlineResult, JsonRpcError> {
    let state_manager = &data.state_manager;
    let (AddressJson(addr), key) = params;
    let tipset = data
        .state_manager
        .chain_store()
        .tipset_from_keys(&key.into())
        .await?;

    let actor = state_manager
        .get_actor(&addr, *tipset.parent_state())?
        .ok_or_else(|| format!("Address {} not found", addr))?;

    let mas = miner::State::load(state_manager.blockstore(), &actor)?;

    Ok(mas.deadline_info(tipset.epoch()).next_not_elapsed())
}

/// returns a single non-expired Faults that occur within lookback epochs of the given tipset
pub(crate) async fn state_miner_faults<
    DB: BlockStore + Send + Sync + 'static,
    B: Beacon + Send + Sync + 'static,
>(
    data: Data<RPCState<DB, B>>,
    Params(params): Params<StateMinerFaultsParams>,
) -> Result<StateMinerFaultsResult, JsonRpcError> {
    let state_manager = &data.state_manager;
    let (actor, key) = params;
    let actor = actor.into();
    let tipset = data
        .state_manager
        .chain_store()
        .tipset_from_keys(&key.into())
        .await?;
    state_manager
        .get_miner_faults::<FullVerifier>(&tipset, &actor)
        .map(|s| s.into())
        .map_err(|e| e.into())
}

/// returns all non-expired Faults that occur within lookback epochs of the given tipset
pub(crate) async fn state_all_miner_faults<
    DB: BlockStore + Send + Sync + 'static,
    B: Beacon + Send + Sync + 'static,
>(
    _data: Data<RPCState<DB, B>>,
    Params(_params): Params<StateAllMinerFaultsParams>,
) -> Result<StateAllMinerFaultsResult, JsonRpcError> {
    // FIXME
    Err(JsonRpcError::internal("fixme"))

    // let state_manager = &data.state_manager;
    // let (look_back, end_tsk) = params;
    // let tipset = data.state_manager.chain_store().tipset_from_keys( &end_tsk).await?;
    // let cut_off = tipset.epoch() - look_back;
    // let miners = state_manager.list_miner_actors(&tipset)?;
    // let mut all_faults = Vec::new();
    // for m in miners {
    //     let miner_actor_state: State = state_manager
    //         .load_actor_state(&m, &tipset.parent_state())
    //         .map_err(|e| e.to_string())?;
    //     let block_store = state_manager.blockstore();

    //     miner_actor_state.for_each_fault_epoch(block_store, |fault_start: i64, _| {
    //         if fault_start >= cut_off {
    //             all_faults.push(Fault {
    //                 miner: *m,
    //                 fault: fault_start,
    //             })
    //         }
    //         Ok(())
    //     })?;
    // }
    // Ok(all_faults)
}

/// returns a bitfield indicating the recovering sectors of the given miner
pub(crate) async fn state_miner_recoveries<
    DB: BlockStore + Send + Sync + 'static,
    B: Beacon + Send + Sync + 'static,
>(
    data: Data<RPCState<DB, B>>,
    Params(params): Params<StateMinerRecoveriesParams>,
) -> Result<StateMinerRecoveriesResult, JsonRpcError> {
    let state_manager = &data.state_manager;
    let (actor, key) = params;
    let actor = actor.into();
    let tipset = data
        .state_manager
        .chain_store()
        .tipset_from_keys(&key.into())
        .await?;
    state_manager
        .get_miner_recoveries::<FullVerifier>(&tipset, &actor)
        .map(|s| s.into())
        .map_err(|e| e.into())
}

/// returns a bitfield indicating the recovering sectors of the given miner
pub(crate) async fn state_miner_partitions<
    DB: BlockStore + Send + Sync + 'static,
    B: Beacon + Send + Sync + 'static,
>(
    data: Data<RPCState<DB, B>>,
    Params(params): Params<StateMinerPartitionsParams>,
) -> anyhow::Result<StateMinerPartitionsResult, JsonRpcError> {
    let (actor, dl_idx, key) = params;
    let actor = actor.into();
    let db = data.state_manager.chain_store().db.as_ref();
    let mas = data
        .state_manager
        .chain_store()
        .miner_load_actor_tsk(&actor, &key.into())
        .await
        .map_err(|e| format!("Could not load miner {:?}", e))?;
    let dl = mas.load_deadline(db, dl_idx)?;
    let mut out = Vec::new();
    dl.for_each(db, |_, part| {
        out.push(Partition {
            all_sectors: part.all_sectors().clone().into(),
            faulty_sectors: part.faulty_sectors().clone().into(),
            recovering_sectors: part.recovering_sectors().clone().into(),
            live_sectors: part.live_sectors().into(),
            active_sectors: part.active_sectors().into(),
        });
        Ok(())
    })?;

    Ok(out)
}

/// returns the result of executing the indicated message, assuming it was executed in the indicated tipset.
pub(crate) async fn state_replay<
    DB: BlockStore + Send + Sync + 'static,
    B: Beacon + Send + Sync + 'static,
>(
    data: Data<RPCState<DB, B>>,
    Params(params): Params<StateReplayParams>,
) -> Result<StateReplayResult, JsonRpcError> {
    let state_manager = &data.state_manager;
    let (cidjson, key) = params;
    let cid = cidjson.into();
    let tipset = data
        .state_manager
        .chain_store()
        .tipset_from_keys(&key.into())
        .await?;
    let (msg, ret) = state_manager.replay(&tipset, cid).await?;

    Ok(InvocResult {
        msg,
        msg_rct: Some(ret.msg_receipt),
        error: ret.failure_info.map(|e| e.to_string()),
    })
}

/// gets network name from state manager
pub(crate) async fn state_network_name<
    DB: BlockStore + Send + Sync + 'static,
    B: Beacon + Send + Sync + 'static,
>(
    data: Data<RPCState<DB, B>>,
) -> Result<StateNetworkNameResult, JsonRpcError> {
    let state_manager = &data.state_manager;
    let heaviest_tipset = state_manager
        .chain_store()
        .heaviest_tipset()
        .await
        .ok_or("Heaviest Tipset not found in state_network_name")?;

    state_manager
        .get_network_name(heaviest_tipset.parent_state())
        .map_err(|e| e.into())
}

pub(crate) async fn state_get_network_version<
    DB: BlockStore + Send + Sync + 'static,
    B: Beacon + Send + Sync + 'static,
>(
    data: Data<RPCState<DB, B>>,
    Params(params): Params<StateNetworkVersionParams>,
) -> Result<StateNetworkVersionResult, JsonRpcError> {
    let (TipsetKeysJson(tsk),) = params;
    let ts = data.chain_store.tipset_from_keys(&tsk).await?;
    Ok(data.state_manager.get_network_version(ts.epoch()))
}

/// returns the indicated actor's nonce and balance.
pub(crate) async fn state_get_actor<
    DB: BlockStore + Send + Sync + 'static,
    B: Beacon + Send + Sync + 'static,
>(
    data: Data<RPCState<DB, B>>,
    Params(params): Params<StateGetActorParams>,
) -> Result<StateGetActorResult, JsonRpcError> {
    let state_manager = &data.state_manager;
    let (actor, key) = params;
    let actor = actor.into();
    let tipset = data
        .state_manager
        .chain_store()
        .tipset_from_keys(&key.into())
        .await?;
    let state = state_for_ts(state_manager, tipset).await?;
    Ok(state.get_actor(&actor)?.map(ActorStateJson::from))
}

/// returns addresses of all actors on the network by tipset
pub(crate) async fn state_list_actors<
    DB: BlockStore + Send + Sync + 'static,
    B: Beacon + Send + Sync + 'static,
>(
    data: Data<RPCState<DB, B>>,
    Params(params): Params<StateListActorsParams>,
) -> Result<StateListActorsResult, JsonRpcError> {
    let (tipset,) = params;

    let tipset = data
        .state_manager
        .chain_store()
        .tipset_from_keys(&tipset.into())
        .await?;

    let addresses = data.state_manager.list_miner_actors(&tipset)?;

    let addresses_json = addresses
        .iter()
        .map(|addr| AddressJson(addr.to_owned()))
        .collect();

    Ok(addresses_json)
}

/// returns the public key address of the given ID address
pub(crate) async fn state_account_key<
    DB: BlockStore + Send + Sync + 'static,
    B: Beacon + Send + Sync + 'static,
>(
    data: Data<RPCState<DB, B>>,
    Params(params): Params<StateAccountKeyParams>,
) -> Result<StateAccountKeyResult, JsonRpcError> {
    let state_manager = &data.state_manager;
    let (actor, key) = params;
    let actor = actor.into();
    let tipset = data
        .state_manager
        .chain_store()
        .tipset_from_keys(&key.into())
        .await?;
    let state = state_for_ts(state_manager, tipset).await?;
    let address = interpreter::resolve_to_key_addr(&state, state_manager.blockstore(), &actor)?;
    Ok(Some(address.into()))
}
/// retrieves the ID address of the given address
pub(crate) async fn state_lookup_id<
    DB: BlockStore + Send + Sync + 'static,
    B: Beacon + Send + Sync + 'static,
>(
    data: Data<RPCState<DB, B>>,
    Params(params): Params<StateLookupIdParams>,
) -> Result<StateLookupIdResult, JsonRpcError> {
    let state_manager = &data.state_manager;
    let (address, key) = params;
    let address = address.into();
    let tipset = data
        .state_manager
        .chain_store()
        .tipset_from_keys(&key.into())
        .await?;
    let state = state_for_ts::<DB>(state_manager, tipset).await?;
    let lookup_result = state.lookup_id(&address)?;

    match lookup_result {
        Some(actor_id) => Ok(Some(AddressJson(Address::new_id(actor_id)))),
        None => Ok(None),
    }
}

/// looks up the Escrow and Locked balances of the given address in the Storage Market
pub(crate) async fn state_market_balance<
    DB: BlockStore + Send + Sync + 'static,
    B: Beacon + Send + Sync + 'static,
>(
    data: Data<RPCState<DB, B>>,
    Params(params): Params<StateMarketBalanceParams>,
) -> Result<StateMarketBalanceResult, JsonRpcError> {
    let (address, key) = params;
    let address = address.into();
    let tipset = data
        .state_manager
        .chain_store()
        .tipset_from_keys(&key.into())
        .await?;
    data.state_manager
        .market_balance(&address, &tipset)
        .map_err(|e| e.into())
}

pub(crate) async fn state_market_deals<
    DB: BlockStore + Send + Sync + 'static,
    B: Beacon + Send + Sync + 'static,
>(
    data: Data<RPCState<DB, B>>,
    Params(params): Params<StateMarketDealsParams>,
) -> Result<StateMarketDealsResult, JsonRpcError> {
    let (TipsetKeysJson(tsk),) = params;
    let ts = data.chain_store.tipset_from_keys(&tsk).await?;
    let actor = data
        .state_manager
        .get_actor(&market::ADDRESS, *ts.parent_state())?
        .ok_or("Market actor address could not be resolved")?;
    let market_state = market::State::load(data.state_manager.blockstore(), &actor)?;

    let da = market_state.proposals(data.state_manager.blockstore())?;
    let sa = market_state.states(data.state_manager.blockstore())?;

    let mut out = HashMap::new();
    da.for_each(|deal_id, d| {
        let s = sa.get(deal_id)?.unwrap_or(market::DealState {
            sector_start_epoch: -1,
            last_updated_epoch: -1,
            slash_epoch: -1,
        });
        out.insert(
            deal_id.to_string(),
            MarketDeal {
                proposal: d,
                state: s,
            },
        );
        Ok(())
    })?;
    Ok(out)
}

/// returns the message receipt for the given message
pub(crate) async fn state_get_receipt<
    DB: BlockStore + Send + Sync + 'static,
    B: Beacon + Send + Sync + 'static,
>(
    data: Data<RPCState<DB, B>>,
    Params(params): Params<StateGetReceiptParams>,
) -> Result<StateGetReceiptResult, JsonRpcError> {
    let (cidjson, key) = params;
    let state_manager = &data.state_manager;
    let cid = cidjson.into();
    let tipset = data
        .state_manager
        .chain_store()
        .tipset_from_keys(&key.into())
        .await?;
    state_manager
        .get_receipt(&tipset, cid)
        .await
        .map(|s| s.into())
        .map_err(|e| e.into())
}
/// looks back in the chain for a message. If not found, it blocks until the
/// message arrives on chain, and gets to the indicated confidence depth.
pub(crate) async fn state_wait_msg<
    DB: BlockStore + Send + Sync + 'static,
    B: Beacon + Send + Sync + 'static,
>(
    data: Data<RPCState<DB, B>>,
    Params(params): Params<StateWaitMsgParams>,
) -> Result<StateWaitMsgResult, JsonRpcError> {
    let (cidjson, confidence) = params;
    let state_manager = &data.state_manager;
    let cid: Cid = cidjson.into();
    let (tipset, receipt) = state_manager.wait_for_message(cid, confidence).await?;
    let tipset = tipset.ok_or("wait for msg returned empty tuple")?;
    let receipt = receipt.ok_or("wait for msg returned empty receipt")?;
    let ipld: Ipld = if receipt.return_data.bytes().is_empty() {
        Ipld::Null
    } else {
        receipt.return_data.deserialize()?
    };
    Ok(MessageLookup {
        receipt: receipt.into(),
        tipset: tipset.key().clone().into(),
        height: tipset.epoch(),
        message: CidJson(cid),
        return_dec: IpldJson(ipld),
    })
}

pub(crate) async fn miner_create_block<
    DB: BlockStore + Send + Sync + 'static,
    B: Beacon + Send + Sync + 'static,
>(
    data: Data<RPCState<DB, B>>,
    Params(params): Params<MinerCreateBlockParams>,
) -> Result<MinerCreateBlockResult, JsonRpcError> {
    let params = params.0;
    let AddressJson(miner) = params.miner;
    let TipsetKeysJson(parents) = params.parents;
    let TicketJson(ticket) = params.ticket;
    let ElectionProofJson(eproof) = params.eproof;
    let beacon_values: Vec<BeaconEntry> = params.beacon_values.into_iter().map(|b| b.0).collect();
    let messages: Vec<SignedMessage> = params.messages.into_iter().map(|m| m.0).collect();
    let epoch = params.epoch;
    let timestamp = params.timestamp;
    let winning_post_proof: Vec<PoStProof> = params
        .winning_post_proof
        .into_iter()
        .map(|wpp| wpp.0)
        .collect();

    let pts = data.chain_store.tipset_from_keys(&parents).await?;
    let (st, recpts) = data.state_manager.tipset_state(&pts).await?;
    let (_, lbst) = data
        .state_manager
        .get_lookback_tipset_for_round(pts.clone(), epoch)
        .await?;
    let worker = data.state_manager.get_miner_worker_raw(&lbst, &miner)?;

    let mut bls_msgs = Vec::new();
    let mut secp_msgs = Vec::new();
    let mut bls_cids = Vec::new();
    let mut secp_cids = Vec::new();

    let mut bls_sigs = Vec::new();
    for msg in messages {
        if msg.signature().signature_type() == SignatureType::BLS {
            let c = data
                .chain_store
                .blockstore()
                .put_obj(&msg.message, Blake2b256)?;
            bls_sigs.push(msg.signature);
            bls_msgs.push(msg.message);
            bls_cids.push(c);
        } else {
            let c = data.chain_store.blockstore().put_obj(&msg, Blake2b256)?;
            secp_cids.push(c);
            secp_msgs.push(msg);
        }
    }

    let bls_msg_root = Amt::new_from_iter(data.chain_store.blockstore(), bls_cids.iter().copied())?;
    let secp_msg_root =
        Amt::new_from_iter(data.chain_store.blockstore(), secp_cids.iter().copied())?;

    let mmcid = data.chain_store.blockstore().put_obj(
        &TxMeta {
            bls_message_root: bls_msg_root,
            secp_message_root: secp_msg_root,
        },
        Blake2b256,
    )?;

    let calculated_bls_agg = if bls_sigs.is_empty() {
        Some(Signature::new_bls(vec![]))
    } else {
        Some(Signature::new_bls(
            bls_signatures::aggregate(
                &bls_sigs
                    .iter()
                    .map(|s| s.bytes())
                    .map(bls_signatures::Signature::from_bytes)
                    .collect::<Result<Vec<_>, _>>()?,
            )
            .unwrap()
            .as_bytes(),
        ))
    };
    let pweight = chain::weight(data.chain_store.blockstore(), pts.as_ref())?;
    let smoke_height = data.state_manager.chain_config().epoch(Height::Smoke);
    let base_fee =
        chain::compute_base_fee(data.chain_store.blockstore(), pts.as_ref(), smoke_height)?;

    let mut next = BlockHeader::builder()
        .messages(mmcid)
        .bls_aggregate(calculated_bls_agg)
        .miner_address(miner)
        .weight(pweight)
        .parent_base_fee(base_fee)
        .parents(parents)
        .ticket(Some(ticket))
        .election_proof(Some(eproof))
        .beacon_entries(beacon_values)
        .epoch(epoch)
        .timestamp(timestamp)
        .winning_post_proof(winning_post_proof)
        .state_root(st)
        .message_receipts(recpts)
        .signature(None)
        .build()?;

    let key = key_management::find_key(&worker, &*data.keystore.as_ref().write().await)?;
    let sig = key_management::sign(
        *key.key_info.key_type(),
        key.key_info.private_key(),
        &next.to_signing_bytes(),
    )?;
    next.signature = Some(sig);

    Ok(BlockMsgJson(BlockMsg {
        header: next,
        bls_messages: bls_cids,
        secpk_messages: secp_cids,
    }))
}

pub(crate) async fn state_miner_sector_allocated<
    DB: BlockStore + Send + Sync + 'static,
    B: Beacon + Send + Sync + 'static,
>(
    data: Data<RPCState<DB, B>>,
    Params(params): Params<StateMinerSectorAllocatedParams>,
) -> Result<StateMinerSectorAllocatedResult, JsonRpcError> {
    let (AddressJson(maddr), sector_num, TipsetKeysJson(tsk)) = params;
    let ts = data.chain_store.tipset_from_keys(&tsk).await?;

    let actor = data
        .state_manager
        .get_actor(&maddr, *ts.parent_state())?
        .ok_or(format!("Miner actor {} could not be resolved", maddr))?;
    let allocated_sectors = match miner::State::load(data.state_manager.blockstore(), &actor)? {
        // miner::State::V0(m) => data
        //     .chain_store
        //     .db
        //     .get::<bitfield::BitField>(&m.allocated_sectors)?
        //     .ok_or("allocated sectors bitfield not found")?
        //     .get(sector_num as usize),
        // miner::State::V2(m) => data
        //     .chain_store
        //     .db
        //     .get::<bitfield::BitField>(&m.allocated_sectors)?
        //     .ok_or("allocated sectors bitfield not found")?
        //     .get(sector_num as usize),
        // miner::State::V3(m) => data
        //     .chain_store
        //     .db
        //     .get::<bitfield::BitField>(&m.allocated_sectors)?
        //     .ok_or("allocated sectors bitfield not found")?
        //     .get(sector_num as usize),
        // miner::State::V4(m) => data
        //     .chain_store
        //     .db
        //     .get::<bitfield::BitField>(&m.allocated_sectors)?
        //     .ok_or("allocated sectors bitfield not found")?
        //     .get(sector_num as usize),
        // miner::State::V5(m) => data
        //     .chain_store
        //     .db
        //     .get::<bitfield::BitField>(&m.allocated_sectors)?
        //     .ok_or("allocated sectors bitfield not found")?
        //     .get(sector_num as usize),
        // miner::State::V6(m) => data
        //     .chain_store
        //     .db
        //     .get::<bitfield::BitField>(&m.allocated_sectors)?
        //     .ok_or("allocated sectors bitfield not found")?
        //     .get(sector_num as usize),
        miner::State::V8(m) => data
            .chain_store
            .db
            .get_obj::<fvm_ipld_bitfield::BitField>(&m.allocated_sectors)?
            .ok_or("allocated sectors bitfield not found")?
            .get(sector_num),
    };

    Ok(allocated_sectors)
}

pub(crate) async fn state_miner_power<
    DB: BlockStore + Send + Sync + 'static,
    B: Beacon + Send + Sync + 'static,
>(
    data: Data<RPCState<DB, B>>,
    Params(params): Params<StateMinerPowerParams>,
) -> Result<StateMinerPowerResult, JsonRpcError> {
    let (address_opt, TipsetKeysJson(tipset_keys)) = params;

    let ts = data.chain_store.tipset_from_keys(&tipset_keys).await?;

    let address = match address_opt {
        Some(addr) => {
            let address = addr.0;
            Some(address)
        }
        None => None,
    };

    let mp = data
        .state_manager
        .get_power(ts.parent_state(), address.as_ref())?;

    if let Some((miner_power, total_power)) = mp {
        Ok(MinerPower {
            miner_power,
            total_power,
            has_min_power: true,
        })
    } else {
        Ok(MinerPower {
            miner_power: Claim::default(),
            total_power: Claim::default(),
            has_min_power: false,
        })
    }
}

pub(crate) async fn state_miner_pre_commit_deposit_for_power<
    DB: BlockStore + Send + Sync + 'static,
    B: Beacon + Send + Sync + 'static,
>(
    data: Data<RPCState<DB, B>>,
    Params(params): Params<StateMinerPreCommitDepositForPowerParams>,
) -> Result<StateMinerPreCommitDepositForPowerResult, JsonRpcError> {
    let (AddressJson(maddr), pci, TipsetKeysJson(tsk)) = params;
    let ts = data.chain_store.tipset_from_keys(&tsk).await?;
    let (state, _) = data.state_manager.tipset_state(&ts).await?;
    let state = StateTree::new_from_root(data.chain_store.db.as_ref(), &state)?;
    let ssize = pci.seal_proof.sector_size()?;

    let actor = state
        .get_actor(&market::ADDRESS)?
        .ok_or("couldnt load market actor")?;
    let (w, vw) = market::State::load(data.state_manager.blockstore(), &actor)?
        .verify_deals_for_activation(
            data.state_manager.blockstore(),
            &pci.deal_ids,
            &maddr,
            pci.expiration,
            ts.epoch(),
        )?;
    let duration = pci.expiration - ts.epoch();
    let sector_weight = fil_actor_miner_v8::qa_power_for_weight(ssize, duration, &w, &vw);

    let actor = state
        .get_actor(&power::ADDRESS)?
        .ok_or("couldnt load power actor")?;
    let power_smoothed =
        power::State::load(data.state_manager.blockstore(), &actor)?.total_power_smoothed();

    let reward_actor = state
        .get_actor(&reward::ADDRESS)?
        .ok_or("couldnt load reward actor")?;
    let deposit = reward::State::load(data.state_manager.blockstore(), &reward_actor)?
        .pre_commit_deposit_for_power(power_smoothed, &sector_weight);

    let ret: BigInt = (deposit * 110) / 100;
    Ok(ret.to_string())
}

pub(crate) async fn state_miner_initial_pledge_collateral<
    DB: BlockStore + Send + Sync + 'static,
    B: Beacon + Send + Sync + 'static,
>(
    data: Data<RPCState<DB, B>>,
    Params(params): Params<StateMinerInitialPledgeCollateralParams>,
) -> Result<StateMinerInitialPledgeCollateralResult, JsonRpcError> {
    let (AddressJson(maddr), pci, TipsetKeysJson(tsk)) = params;
    let ts = data.chain_store.tipset_from_keys(&tsk).await?;
<<<<<<< HEAD
    let (state, _) = data.state_manager.tipset_state(&ts).await?;
    let state = StateTree::new_from_root(data.chain_store.db.as_ref(), &state)?;
=======
    let (root_cid, _) = data.state_manager.tipset_state::<V>(&ts).await?;
    let state = StateTree::new_from_root(data.chain_store.db.as_ref(), &root_cid)?;
>>>>>>> a233e72a
    let ssize = pci.seal_proof.sector_size()?;

    let actor = state
        .get_actor(&market::ADDRESS)?
        .ok_or("couldnt load market actor")?;
    let (w, vw) = market::State::load(data.state_manager.blockstore(), &actor)?
        .verify_deals_for_activation(
            data.state_manager.blockstore(),
            &pci.deal_ids,
            &maddr,
            pci.expiration,
            ts.epoch(),
        )?;
    let duration = pci.expiration - ts.epoch();
    let sector_weight = fil_actor_miner_v8::qa_power_for_weight(ssize, duration, &w, &vw);

    let actor = state
        .get_actor(&power::ADDRESS)?
        .ok_or("couldnt load power actor")?;
    let power_state = power::State::load(data.state_manager.blockstore(), &actor)?;
    let power_smoothed = power_state.total_power_smoothed();
    let total_locked = power_state.total_locked();

    let circ_supply = data
        .state_manager
        .get_circulating_supply(ts.epoch(), &state)?;

    let reward_actor = state
        .get_actor(&reward::ADDRESS)?
        .ok_or("couldnt load reward actor")?;

    let initial_pledge = reward::State::load(data.state_manager.blockstore(), &reward_actor)?
        .initial_pledge_for_power(&sector_weight, &total_locked, power_smoothed, &circ_supply);

    let ret: BigInt = (initial_pledge * 110) / 100;
    Ok(ret.to_string())
}

/// returns the indicated actor's nonce and balance.
pub(crate) async fn miner_get_base_info<
    DB: BlockStore + Send + Sync + 'static,
    B: Beacon + Send + Sync + 'static,
    V: ProofVerifier + Send + Sync + 'static,
>(
    data: Data<RPCState<DB, B>>,
    Params(params): Params<MinerGetBaseInfoParams>,
) -> Result<MinerGetBaseInfoResult, JsonRpcError> {
    let state_manager = &data.state_manager;
    let (actor, round, key) = params;
    let info = state_manager
        .miner_get_base_info::<V, B>(&data.beacon, &key.into(), round, actor.into())
        .await?
        .map(MiningBaseInfoJson::from);

    Ok(info)
}

/// returns a state tree given a tipset
async fn state_for_ts<DB>(
    state_manager: &Arc<StateManager<DB>>,
    ts: Arc<Tipset>,
) -> Result<StateTree<&DB>, JsonRpcError>
where
    DB: BlockStore + Send + Sync + 'static,
{
    let block_store = state_manager.blockstore();
    let (st, _) = state_manager.tipset_state(&ts).await?;
    let state_tree = StateTree::new_from_root(block_store, &st)?;
    Ok(state_tree)
}<|MERGE_RESOLUTION|>--- conflicted
+++ resolved
@@ -857,13 +857,8 @@
 ) -> Result<StateMinerInitialPledgeCollateralResult, JsonRpcError> {
     let (AddressJson(maddr), pci, TipsetKeysJson(tsk)) = params;
     let ts = data.chain_store.tipset_from_keys(&tsk).await?;
-<<<<<<< HEAD
-    let (state, _) = data.state_manager.tipset_state(&ts).await?;
-    let state = StateTree::new_from_root(data.chain_store.db.as_ref(), &state)?;
-=======
-    let (root_cid, _) = data.state_manager.tipset_state::<V>(&ts).await?;
+    let (root_cid, _) = data.state_manager.tipset_state(&ts).await?;
     let state = StateTree::new_from_root(data.chain_store.db.as_ref(), &root_cid)?;
->>>>>>> a233e72a
     let ssize = pci.seal_proof.sector_size()?;
 
     let actor = state
