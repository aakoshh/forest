// Copyright 2019-2022 ChainSafe Systems
// SPDX-License-Identifier: Apache-2.0, MIT

use chain::Scale;
use jsonrpc_v2::{Data, Error as JsonRpcError, Params};
use std::collections::HashMap;
use std::sync::Arc;

use actor::{
    market,
    miner::{self, MinerPower, SectorOnChainInfo},
    power::{self, Claim},
    reward,
};
use beacon::{Beacon, BeaconEntry};
<<<<<<< HEAD
=======
use bls_signatures::Serialize as SerializeBls;
use cid::{multihash::Code::Blake2b256, Cid};
>>>>>>> 4f1e254f
use fil_types::{
    verifier::{FullVerifier, ProofVerifier},
    PoStProof,
};
use forest_blocks::{
    election_proof::json::ElectionProofJson, ticket::json::TicketJson,
    tipset_keys_json::TipsetKeysJson,
};
use forest_blocks::{
    gossip_block::json::GossipBlockJson as BlockMsgJson, BlockHeader, GossipBlock as BlockMsg,
    Tipset,
};
<<<<<<< HEAD
use forest_cid::{json::CidJson, Cid};
=======
>>>>>>> 4f1e254f
use forest_ipld::{json::IpldJson, Ipld};
use forest_json::address::json::AddressJson;
use forest_json::cid::CidJson;
use forest_message::signed_message::SignedMessage;
use fvm::state_tree::StateTree;
use fvm_shared::{address::Address, bigint::BigInt};
use ipld_blockstore::{BlockStore, BlockStoreExt};
use networks::Height;
use rpc_api::{
    data_types::{
        ActorStateJson, Deadline, MarketDeal, MessageLookup, MiningBaseInfoJson, Partition,
        RPCState,
    },
    state_api::*,
};
use state_manager::{InvocResult, StateManager};

// TODO handle using configurable verification implementation in RPC (all defaulting to Full).

/// returns info about the given miner's sectors. If the filter bitfield is nil, all sectors are included.
/// If the filterOut boolean is set to true, any sectors in the filter are excluded.
/// If false, only those sectors in the filter are included.
pub(crate) async fn state_miner_sectors<
    DB: BlockStore + Send + Sync + 'static,
    B: Beacon + Send + Sync + 'static,
>(
    data: Data<RPCState<DB, B>>,
    Params(params): Params<StateMinerSectorsParams>,
) -> Result<StateMinerSectorsResult, JsonRpcError> {
    let (address, filter, key) = params;
    let address = address.into();
    let state_manager = &data.state_manager;
    let tipset = data
        .state_manager
        .chain_store()
        .tipset_from_keys(&key.into())
        .await?;
    let filter = Some(&filter.0);
    state_manager
        .get_miner_sector_set::<FullVerifier>(&tipset, &address, filter)
        .map_err(|e| e.into())
}

/// runs the given message and returns its result without any persisted changes.
pub(crate) async fn state_call<
    DB: BlockStore + Send + Sync + 'static,
    B: Beacon + Send + Sync + 'static,
>(
    data: Data<RPCState<DB, B>>,
    Params(params): Params<StateCallParams>,
) -> Result<StateCallResult, JsonRpcError> {
    let state_manager = &data.state_manager;
    let (message_json, key) = params;
    let mut message = message_json.into();
    let tipset = data
        .state_manager
        .chain_store()
        .tipset_from_keys(&key.into())
        .await?;
    Ok(state_manager.call(&mut message, Some(tipset)).await?)
}

/// returns all the proving deadlines for the given miner
pub(crate) async fn state_miner_deadlines<
    DB: BlockStore + Send + Sync + 'static,
    B: Beacon + Send + Sync + 'static,
>(
    data: Data<RPCState<DB, B>>,
    Params(params): Params<StateMinerDeadlinesParams>,
) -> anyhow::Result<StateMinerDeadlinesResult, JsonRpcError> {
    let (actor, key) = params;
    let actor = actor.into();
    let mas = data
        .state_manager
        .chain_store()
        .miner_load_actor_tsk(&actor, &key.into())
        .await
        .map_err(|e| format!("Could not load miner {:?}", e))?;

    let num_deadlines = data
        .state_manager
        .chain_config()
        .policy
        .wpost_period_deadlines;
    let mut out = Vec::with_capacity(num_deadlines as usize);
    mas.for_each_deadline(data.state_manager.blockstore(), |_, dl| {
        out.push(Deadline {
            post_submissions: dl.partitions_posted().clone().into(),
            disputable_proof_count: dl.disputable_proof_count(data.state_manager.blockstore())?,
        });
        Ok(())
    })?;

    Ok(out)
}

/// returns the PreCommit info for the specified miner's sector
pub(crate) async fn state_sector_precommit_info<
    DB: BlockStore + Send + Sync + 'static,
    B: Beacon + Send + Sync + 'static,
>(
    data: Data<RPCState<DB, B>>,
    Params(params): Params<StateSectorPrecommitInfoParams>,
) -> Result<StateSectorPrecommitInfoResult, JsonRpcError> {
    let state_manager = &data.state_manager;
    let (address, sector_number, key) = params;
    let address = address.into();
    let tipset = data
        .state_manager
        .chain_store()
        .tipset_from_keys(&key.0)
        .await?;
    state_manager
        .precommit_info::<FullVerifier>(&address, &sector_number, &tipset)
        .map_err(|e| e.into())
}

/// StateMinerInfo returns info about the indicated miner
pub async fn state_miner_info<
    DB: BlockStore + Send + Sync + 'static,
    B: Beacon + Send + Sync + 'static,
>(
    data: Data<RPCState<DB, B>>,
    Params(params): Params<StateMinerInfoParams>,
) -> Result<StateMinerInfoResult, JsonRpcError> {
    let state_manager = &data.state_manager;
    let store = state_manager.blockstore();
    let (AddressJson(addr), TipsetKeysJson(key)) = params;

    let ts = data.chain_store.tipset_from_keys(&key).await?;
    let actor = data
        .state_manager
        .get_actor(&addr, *ts.parent_state())
        .map_err(|e| format!("Could not load miner {}: {:?}", addr, e))?
        .ok_or_else(|| format!("miner {} does not exist", addr))?;

    let miner_state = miner::State::load(store, &actor)?;

    let miner_info = miner_state
        .info(store)
        .map_err(|e| format!("Could not get info {:?}", e))?;

    Ok(miner_info)
}

/// returns the on-chain info for the specified miner's sector
pub async fn state_sector_info<
    DB: BlockStore + Send + Sync + 'static,
    B: Beacon + Send + Sync + 'static,
>(
    data: Data<RPCState<DB, B>>,
    Params(params): Params<StateSectorGetInfoParams>,
) -> Result<StateSectorGetInfoResult, JsonRpcError> {
    let state_manager = &data.state_manager;
    let (address, sector_number, key) = params;
    let address = address.into();
    let tipset = data
        .state_manager
        .chain_store()
        .tipset_from_keys(&key.into())
        .await?;
    state_manager
        .miner_sector_info::<FullVerifier>(&address, sector_number, &tipset)
        .map_err(|e| e.into())
        .map(|e| e.map(SectorOnChainInfo::from))
}

/// calculates the deadline at some epoch for a proving period
/// and returns the deadline-related calculations.
pub(crate) async fn state_miner_proving_deadline<
    DB: BlockStore + Send + Sync + 'static,
    B: Beacon + Send + Sync + 'static,
>(
    data: Data<RPCState<DB, B>>,
    Params(params): Params<StateMinerProvingDeadlineParams>,
) -> Result<StateMinerProvingDeadlineResult, JsonRpcError> {
    let state_manager = &data.state_manager;
    let (AddressJson(addr), key) = params;
    let tipset = data
        .state_manager
        .chain_store()
        .tipset_from_keys(&key.into())
        .await?;

    let actor = state_manager
        .get_actor(&addr, *tipset.parent_state())?
        .ok_or_else(|| format!("Address {} not found", addr))?;

    let mas = miner::State::load(state_manager.blockstore(), &actor)?;

    Ok(mas.deadline_info(tipset.epoch()).next_not_elapsed())
}

/// returns a single non-expired Faults that occur within lookback epochs of the given tipset
pub(crate) async fn state_miner_faults<
    DB: BlockStore + Send + Sync + 'static,
    B: Beacon + Send + Sync + 'static,
>(
    data: Data<RPCState<DB, B>>,
    Params(params): Params<StateMinerFaultsParams>,
) -> Result<StateMinerFaultsResult, JsonRpcError> {
    let state_manager = &data.state_manager;
    let (actor, key) = params;
    let actor = actor.into();
    let tipset = data
        .state_manager
        .chain_store()
        .tipset_from_keys(&key.into())
        .await?;
    state_manager
        .get_miner_faults::<FullVerifier>(&tipset, &actor)
        .map(|s| s.into())
        .map_err(|e| e.into())
}

/// returns all non-expired Faults that occur within lookback epochs of the given tipset
pub(crate) async fn state_all_miner_faults<
    DB: BlockStore + Send + Sync + 'static,
    B: Beacon + Send + Sync + 'static,
>(
    _data: Data<RPCState<DB, B>>,
    Params(_params): Params<StateAllMinerFaultsParams>,
) -> Result<StateAllMinerFaultsResult, JsonRpcError> {
    // FIXME
    Err(JsonRpcError::internal("fixme"))

    // let state_manager = &data.state_manager;
    // let (look_back, end_tsk) = params;
    // let tipset = data.state_manager.chain_store().tipset_from_keys( &end_tsk).await?;
    // let cut_off = tipset.epoch() - look_back;
    // let miners = state_manager.list_miner_actors(&tipset)?;
    // let mut all_faults = Vec::new();
    // for m in miners {
    //     let miner_actor_state: State = state_manager
    //         .load_actor_state(&m, &tipset.parent_state())
    //         .map_err(|e| e.to_string())?;
    //     let block_store = state_manager.blockstore();

    //     miner_actor_state.for_each_fault_epoch(block_store, |fault_start: i64, _| {
    //         if fault_start >= cut_off {
    //             all_faults.push(Fault {
    //                 miner: *m,
    //                 fault: fault_start,
    //             })
    //         }
    //         Ok(())
    //     })?;
    // }
    // Ok(all_faults)
}

/// returns a bitfield indicating the recovering sectors of the given miner
pub(crate) async fn state_miner_recoveries<
    DB: BlockStore + Send + Sync + 'static,
    B: Beacon + Send + Sync + 'static,
>(
    data: Data<RPCState<DB, B>>,
    Params(params): Params<StateMinerRecoveriesParams>,
) -> Result<StateMinerRecoveriesResult, JsonRpcError> {
    let state_manager = &data.state_manager;
    let (actor, key) = params;
    let actor = actor.into();
    let tipset = data
        .state_manager
        .chain_store()
        .tipset_from_keys(&key.into())
        .await?;
    state_manager
        .get_miner_recoveries::<FullVerifier>(&tipset, &actor)
        .map(|s| s.into())
        .map_err(|e| e.into())
}

/// returns a bitfield indicating the recovering sectors of the given miner
pub(crate) async fn state_miner_partitions<
    DB: BlockStore + Send + Sync + 'static,
    B: Beacon + Send + Sync + 'static,
>(
    data: Data<RPCState<DB, B>>,
    Params(params): Params<StateMinerPartitionsParams>,
) -> anyhow::Result<StateMinerPartitionsResult, JsonRpcError> {
    let (actor, dl_idx, key) = params;
    let actor = actor.into();
    let db = data.state_manager.chain_store().db.as_ref();
    let mas = data
        .state_manager
        .chain_store()
        .miner_load_actor_tsk(&actor, &key.into())
        .await
        .map_err(|e| format!("Could not load miner {:?}", e))?;
    let dl = mas.load_deadline(db, dl_idx)?;
    let mut out = Vec::new();
    dl.for_each(db, |_, part| {
        out.push(Partition {
            all_sectors: part.all_sectors().clone().into(),
            faulty_sectors: part.faulty_sectors().clone().into(),
            recovering_sectors: part.recovering_sectors().clone().into(),
            live_sectors: part.live_sectors().into(),
            active_sectors: part.active_sectors().into(),
        });
        Ok(())
    })?;

    Ok(out)
}

/// returns the result of executing the indicated message, assuming it was executed in the indicated tipset.
pub(crate) async fn state_replay<
    DB: BlockStore + Send + Sync + 'static,
    B: Beacon + Send + Sync + 'static,
>(
    data: Data<RPCState<DB, B>>,
    Params(params): Params<StateReplayParams>,
) -> Result<StateReplayResult, JsonRpcError> {
    let state_manager = &data.state_manager;
    let (cidjson, key) = params;
    let cid = cidjson.into();
    let tipset = data
        .state_manager
        .chain_store()
        .tipset_from_keys(&key.into())
        .await?;
    let (msg, ret) = state_manager.replay(&tipset, cid).await?;

    Ok(InvocResult {
        msg,
        msg_rct: Some(ret.msg_receipt),
        error: ret.failure_info.map(|e| e.to_string()),
    })
}

/// gets network name from state manager
pub(crate) async fn state_network_name<
    DB: BlockStore + Send + Sync + 'static,
    B: Beacon + Send + Sync + 'static,
>(
    data: Data<RPCState<DB, B>>,
) -> Result<StateNetworkNameResult, JsonRpcError> {
    let state_manager = &data.state_manager;
    let heaviest_tipset = state_manager
        .chain_store()
        .heaviest_tipset()
        .await
        .ok_or("Heaviest Tipset not found in state_network_name")?;

    state_manager
        .get_network_name(heaviest_tipset.parent_state())
        .map_err(|e| e.into())
}

pub(crate) async fn state_get_network_version<
    DB: BlockStore + Send + Sync + 'static,
    B: Beacon + Send + Sync + 'static,
>(
    data: Data<RPCState<DB, B>>,
    Params(params): Params<StateNetworkVersionParams>,
) -> Result<StateNetworkVersionResult, JsonRpcError> {
    let (TipsetKeysJson(tsk),) = params;
    let ts = data.chain_store.tipset_from_keys(&tsk).await?;
    Ok(data.state_manager.get_network_version(ts.epoch()))
}

/// returns the indicated actor's nonce and balance.
pub(crate) async fn state_get_actor<
    DB: BlockStore + Send + Sync + 'static,
    B: Beacon + Send + Sync + 'static,
>(
    data: Data<RPCState<DB, B>>,
    Params(params): Params<StateGetActorParams>,
) -> Result<StateGetActorResult, JsonRpcError> {
    let state_manager = &data.state_manager;
    let (actor, key) = params;
    let actor = actor.into();
    let tipset = data
        .state_manager
        .chain_store()
        .tipset_from_keys(&key.into())
        .await?;
    let state = state_for_ts(state_manager, tipset).await?;
    Ok(state.get_actor(&actor)?.map(ActorStateJson::from))
}

/// returns addresses of all actors on the network by tipset
pub(crate) async fn state_list_actors<
    DB: BlockStore + Send + Sync + 'static,
    B: Beacon + Send + Sync + 'static,
>(
    data: Data<RPCState<DB, B>>,
    Params(params): Params<StateListActorsParams>,
) -> Result<StateListActorsResult, JsonRpcError> {
    let (tipset,) = params;

    let tipset = data
        .state_manager
        .chain_store()
        .tipset_from_keys(&tipset.into())
        .await?;

    let addresses = data.state_manager.list_miner_actors(&tipset)?;

    let addresses_json = addresses
        .iter()
        .map(|addr| AddressJson(addr.to_owned()))
        .collect();

    Ok(addresses_json)
}

/// returns the public key address of the given ID address
pub(crate) async fn state_account_key<
    DB: BlockStore + Send + Sync + 'static,
    B: Beacon + Send + Sync + 'static,
>(
    data: Data<RPCState<DB, B>>,
    Params(params): Params<StateAccountKeyParams>,
) -> Result<StateAccountKeyResult, JsonRpcError> {
    let state_manager = &data.state_manager;
    let (actor, key) = params;
    let actor = actor.into();
    let tipset = data
        .state_manager
        .chain_store()
        .tipset_from_keys(&key.into())
        .await?;
    let state = state_for_ts(state_manager, tipset).await?;
    let address = interpreter::resolve_to_key_addr(&state, state_manager.blockstore(), &actor)?;
    Ok(Some(address.into()))
}
/// retrieves the ID address of the given address
pub(crate) async fn state_lookup_id<
    DB: BlockStore + Send + Sync + 'static,
    B: Beacon + Send + Sync + 'static,
>(
    data: Data<RPCState<DB, B>>,
    Params(params): Params<StateLookupIdParams>,
) -> Result<StateLookupIdResult, JsonRpcError> {
    let state_manager = &data.state_manager;
    let (address, key) = params;
    let address = address.into();
    let tipset = data
        .state_manager
        .chain_store()
        .tipset_from_keys(&key.into())
        .await?;
    let state = state_for_ts::<DB>(state_manager, tipset).await?;
    let lookup_result = state.lookup_id(&address)?;

    match lookup_result {
        Some(actor_id) => Ok(Some(AddressJson(Address::new_id(actor_id)))),
        None => Ok(None),
    }
}

/// looks up the Escrow and Locked balances of the given address in the Storage Market
pub(crate) async fn state_market_balance<
    DB: BlockStore + Send + Sync + 'static,
    B: Beacon + Send + Sync + 'static,
>(
    data: Data<RPCState<DB, B>>,
    Params(params): Params<StateMarketBalanceParams>,
) -> Result<StateMarketBalanceResult, JsonRpcError> {
    let (address, key) = params;
    let address = address.into();
    let tipset = data
        .state_manager
        .chain_store()
        .tipset_from_keys(&key.into())
        .await?;
    data.state_manager
        .market_balance(&address, &tipset)
        .map_err(|e| e.into())
}

pub(crate) async fn state_market_deals<
    DB: BlockStore + Send + Sync + 'static,
    B: Beacon + Send + Sync + 'static,
>(
    data: Data<RPCState<DB, B>>,
    Params(params): Params<StateMarketDealsParams>,
) -> Result<StateMarketDealsResult, JsonRpcError> {
    let (TipsetKeysJson(tsk),) = params;
    let ts = data.chain_store.tipset_from_keys(&tsk).await?;
    let actor = data
        .state_manager
        .get_actor(&market::ADDRESS, *ts.parent_state())?
        .ok_or("Market actor address could not be resolved")?;
    let market_state = market::State::load(data.state_manager.blockstore(), &actor)?;

    let da = market_state.proposals(data.state_manager.blockstore())?;
    let sa = market_state.states(data.state_manager.blockstore())?;

    let mut out = HashMap::new();
    da.for_each(|deal_id, d| {
        let s = sa.get(deal_id)?.unwrap_or(market::DealState {
            sector_start_epoch: -1,
            last_updated_epoch: -1,
            slash_epoch: -1,
        });
        out.insert(
            deal_id.to_string(),
            MarketDeal {
                proposal: d,
                state: s,
            },
        );
        Ok(())
    })?;
    Ok(out)
}

/// returns the message receipt for the given message
pub(crate) async fn state_get_receipt<
    DB: BlockStore + Send + Sync + 'static,
    B: Beacon + Send + Sync + 'static,
>(
    data: Data<RPCState<DB, B>>,
    Params(params): Params<StateGetReceiptParams>,
) -> Result<StateGetReceiptResult, JsonRpcError> {
    let (cidjson, key) = params;
    let state_manager = &data.state_manager;
    let cid = cidjson.into();
    let tipset = data
        .state_manager
        .chain_store()
        .tipset_from_keys(&key.into())
        .await?;
    state_manager
        .get_receipt(&tipset, cid)
        .await
        .map(|s| s.into())
        .map_err(|e| e.into())
}
/// looks back in the chain for a message. If not found, it blocks until the
/// message arrives on chain, and gets to the indicated confidence depth.
pub(crate) async fn state_wait_msg<
    DB: BlockStore + Send + Sync + 'static,
    B: Beacon + Send + Sync + 'static,
>(
    data: Data<RPCState<DB, B>>,
    Params(params): Params<StateWaitMsgParams>,
) -> Result<StateWaitMsgResult, JsonRpcError> {
    let (cidjson, confidence) = params;
    let state_manager = &data.state_manager;
    let cid: Cid = cidjson.into();
    let (tipset, receipt) = state_manager.wait_for_message(cid, confidence).await?;
    let tipset = tipset.ok_or("wait for msg returned empty tuple")?;
    let receipt = receipt.ok_or("wait for msg returned empty receipt")?;
    let ipld: Ipld = if receipt.return_data.bytes().is_empty() {
        Ipld::Null
    } else {
        receipt.return_data.deserialize()?
    };
    Ok(MessageLookup {
        receipt: receipt.into(),
        tipset: tipset.key().clone().into(),
        height: tipset.epoch(),
        message: CidJson(cid),
        return_dec: IpldJson(ipld),
    })
}

pub(crate) async fn miner_create_block<
    DB: BlockStore + Send + Sync + 'static,
    B: Beacon + Send + Sync + 'static,
    S: Scale,
>(
    data: Data<RPCState<DB, B>>,
    Params(params): Params<MinerCreateBlockParams>,
) -> Result<MinerCreateBlockResult, JsonRpcError> {
    let params = params.0;
    let AddressJson(miner) = params.miner;
    let TipsetKeysJson(parents) = params.parents;
    let TicketJson(ticket) = params.ticket;
    let ElectionProofJson(eproof) = params.eproof;
    let beacon_values: Vec<BeaconEntry> = params.beacon_values.into_iter().map(|b| b.0).collect();
    let messages: Vec<SignedMessage> = params.messages.into_iter().map(|m| m.0).collect();
    let epoch = params.epoch;
    let timestamp = params.timestamp;
    let winning_post_proof: Vec<PoStProof> = params
        .winning_post_proof
        .into_iter()
        .map(|wpp| wpp.0)
        .collect();

    let pts = data.chain_store.tipset_from_keys(&parents).await?;
    let (st, recpts) = data.state_manager.tipset_state(&pts).await?;
    let (_, lbst) = data
        .state_manager
        .get_lookback_tipset_for_round(pts.clone(), epoch)
        .await?;
    let worker = data.state_manager.get_miner_work_addr(lbst, &miner)?;

    let persisted =
        chain::persist_block_messages(data.chain_store.blockstore(), messages.iter().collect())?;

    let pweight = S::weight(data.chain_store.blockstore(), pts.as_ref())?;
    let smoke_height = data.state_manager.chain_config().epoch(Height::Smoke);
    let base_fee =
        chain::compute_base_fee(data.chain_store.blockstore(), pts.as_ref(), smoke_height)?;

    let mut next = BlockHeader::builder()
        .messages(persisted.msg_cid)
        .bls_aggregate(Some(persisted.bls_agg))
        .miner_address(miner)
        .weight(pweight)
        .parent_base_fee(base_fee)
        .parents(parents)
        .ticket(Some(ticket))
        .election_proof(Some(eproof))
        .beacon_entries(beacon_values)
        .epoch(epoch)
        .timestamp(timestamp)
        .winning_post_proof(winning_post_proof)
        .state_root(st)
        .message_receipts(recpts)
        .signature(None)
        .build()?;

    let key = key_management::find_key(&worker, &*data.keystore.as_ref().read().await)?;
    let sig = key_management::sign(
        *key.key_info.key_type(),
        key.key_info.private_key(),
        &next.to_signing_bytes(),
    )?;
    next.signature = Some(sig);

    Ok(BlockMsgJson(BlockMsg {
        header: next,
        bls_messages: persisted.bls_cids,
        secpk_messages: persisted.secp_cids,
    }))
}

pub(crate) async fn state_miner_sector_allocated<
    DB: BlockStore + Send + Sync + 'static,
    B: Beacon + Send + Sync + 'static,
>(
    data: Data<RPCState<DB, B>>,
    Params(params): Params<StateMinerSectorAllocatedParams>,
) -> Result<StateMinerSectorAllocatedResult, JsonRpcError> {
    let (AddressJson(maddr), sector_num, TipsetKeysJson(tsk)) = params;
    let ts = data.chain_store.tipset_from_keys(&tsk).await?;

    let actor = data
        .state_manager
        .get_actor(&maddr, *ts.parent_state())?
        .ok_or(format!("Miner actor {} could not be resolved", maddr))?;
    let allocated_sectors = match miner::State::load(data.state_manager.blockstore(), &actor)? {
        // miner::State::V0(m) => data
        //     .chain_store
        //     .db
        //     .get::<bitfield::BitField>(&m.allocated_sectors)?
        //     .ok_or("allocated sectors bitfield not found")?
        //     .get(sector_num as usize),
        // miner::State::V2(m) => data
        //     .chain_store
        //     .db
        //     .get::<bitfield::BitField>(&m.allocated_sectors)?
        //     .ok_or("allocated sectors bitfield not found")?
        //     .get(sector_num as usize),
        // miner::State::V3(m) => data
        //     .chain_store
        //     .db
        //     .get::<bitfield::BitField>(&m.allocated_sectors)?
        //     .ok_or("allocated sectors bitfield not found")?
        //     .get(sector_num as usize),
        // miner::State::V4(m) => data
        //     .chain_store
        //     .db
        //     .get::<bitfield::BitField>(&m.allocated_sectors)?
        //     .ok_or("allocated sectors bitfield not found")?
        //     .get(sector_num as usize),
        // miner::State::V5(m) => data
        //     .chain_store
        //     .db
        //     .get::<bitfield::BitField>(&m.allocated_sectors)?
        //     .ok_or("allocated sectors bitfield not found")?
        //     .get(sector_num as usize),
        // miner::State::V6(m) => data
        //     .chain_store
        //     .db
        //     .get::<bitfield::BitField>(&m.allocated_sectors)?
        //     .ok_or("allocated sectors bitfield not found")?
        //     .get(sector_num as usize),
        miner::State::V8(m) => data
            .chain_store
            .db
            .get_obj::<fvm_ipld_bitfield::BitField>(&m.allocated_sectors)?
            .ok_or("allocated sectors bitfield not found")?
            .get(sector_num),
    };

    Ok(allocated_sectors)
}

pub(crate) async fn state_miner_power<
    DB: BlockStore + Send + Sync + 'static,
    B: Beacon + Send + Sync + 'static,
>(
    data: Data<RPCState<DB, B>>,
    Params(params): Params<StateMinerPowerParams>,
) -> Result<StateMinerPowerResult, JsonRpcError> {
    let (address_opt, TipsetKeysJson(tipset_keys)) = params;

    let ts = data.chain_store.tipset_from_keys(&tipset_keys).await?;

    let address = match address_opt {
        Some(addr) => {
            let address = addr.0;
            Some(address)
        }
        None => None,
    };

    let mp = data
        .state_manager
        .get_power(ts.parent_state(), address.as_ref())?;

    if let Some((miner_power, total_power)) = mp {
        Ok(MinerPower {
            miner_power,
            total_power,
            has_min_power: true,
        })
    } else {
        Ok(MinerPower {
            miner_power: Claim::default(),
            total_power: Claim::default(),
            has_min_power: false,
        })
    }
}

pub(crate) async fn state_miner_pre_commit_deposit_for_power<
    DB: BlockStore + Send + Sync + 'static,
    B: Beacon + Send + Sync + 'static,
>(
    data: Data<RPCState<DB, B>>,
    Params(params): Params<StateMinerPreCommitDepositForPowerParams>,
) -> Result<StateMinerPreCommitDepositForPowerResult, JsonRpcError> {
    let (AddressJson(maddr), pci, TipsetKeysJson(tsk)) = params;
    let ts = data.chain_store.tipset_from_keys(&tsk).await?;
    let (state, _) = data.state_manager.tipset_state(&ts).await?;
    let state = StateTree::new_from_root(data.chain_store.db.as_ref(), &state)?;
    let ssize = pci.seal_proof.sector_size()?;

    let actor = state
        .get_actor(&market::ADDRESS)?
        .ok_or("couldnt load market actor")?;
    let (w, vw) = market::State::load(data.state_manager.blockstore(), &actor)?
        .verify_deals_for_activation(
            data.state_manager.blockstore(),
            &pci.deal_ids,
            &maddr,
            pci.expiration,
            ts.epoch(),
        )?;
    let duration = pci.expiration - ts.epoch();
    let sector_weight = fil_actor_miner_v8::qa_power_for_weight(ssize, duration, &w, &vw);

    let actor = state
        .get_actor(&power::ADDRESS)?
        .ok_or("couldnt load power actor")?;
    let power_smoothed =
        power::State::load(data.state_manager.blockstore(), &actor)?.total_power_smoothed();

    let reward_actor = state
        .get_actor(&reward::ADDRESS)?
        .ok_or("couldnt load reward actor")?;
    let deposit = reward::State::load(data.state_manager.blockstore(), &reward_actor)?
        .pre_commit_deposit_for_power(power_smoothed, &sector_weight);

    let ret: BigInt = (deposit * 110) / 100;
    Ok(ret.to_string())
}

pub(crate) async fn state_miner_initial_pledge_collateral<
    DB: BlockStore + Send + Sync + 'static,
    B: Beacon + Send + Sync + 'static,
>(
    data: Data<RPCState<DB, B>>,
    Params(params): Params<StateMinerInitialPledgeCollateralParams>,
) -> Result<StateMinerInitialPledgeCollateralResult, JsonRpcError> {
    let (AddressJson(maddr), pci, TipsetKeysJson(tsk)) = params;
    let ts = data.chain_store.tipset_from_keys(&tsk).await?;
    let (root_cid, _) = data.state_manager.tipset_state(&ts).await?;
    let state = StateTree::new_from_root(data.chain_store.db.as_ref(), &root_cid)?;
    let ssize = pci.seal_proof.sector_size()?;

    let actor = state
        .get_actor(&market::ADDRESS)?
        .ok_or("couldnt load market actor")?;
    let (w, vw) = market::State::load(data.state_manager.blockstore(), &actor)?
        .verify_deals_for_activation(
            data.state_manager.blockstore(),
            &pci.deal_ids,
            &maddr,
            pci.expiration,
            ts.epoch(),
        )?;
    let duration = pci.expiration - ts.epoch();
    let sector_weight = fil_actor_miner_v8::qa_power_for_weight(ssize, duration, &w, &vw);

    let actor = state
        .get_actor(&power::ADDRESS)?
        .ok_or("couldnt load power actor")?;
    let power_state = power::State::load(data.state_manager.blockstore(), &actor)?;
    let power_smoothed = power_state.total_power_smoothed();
    let total_locked = power_state.total_locked();

    let circ_supply = data
        .state_manager
        .get_circulating_supply(ts.epoch(), &state)?;

    let reward_actor = state
        .get_actor(&reward::ADDRESS)?
        .ok_or("couldnt load reward actor")?;

    let initial_pledge = reward::State::load(data.state_manager.blockstore(), &reward_actor)?
        .initial_pledge_for_power(&sector_weight, &total_locked, power_smoothed, &circ_supply);

    let ret: BigInt = (initial_pledge * 110) / 100;
    Ok(ret.to_string())
}

/// returns the indicated actor's nonce and balance.
pub(crate) async fn miner_get_base_info<
    DB: BlockStore + Send + Sync + 'static,
    B: Beacon + Send + Sync + 'static,
    V: ProofVerifier + Send + Sync + 'static,
>(
    data: Data<RPCState<DB, B>>,
    Params(params): Params<MinerGetBaseInfoParams>,
) -> Result<MinerGetBaseInfoResult, JsonRpcError> {
    let state_manager = &data.state_manager;
    let (actor, round, key) = params;
    let info = state_manager
        .miner_get_base_info::<V, B>(&data.beacon, &key.into(), round, actor.into())
        .await?
        .map(MiningBaseInfoJson::from);

    Ok(info)
}

/// returns a state tree given a tipset
async fn state_for_ts<DB>(
    state_manager: &Arc<StateManager<DB>>,
    ts: Arc<Tipset>,
) -> Result<StateTree<&DB>, JsonRpcError>
where
    DB: BlockStore + Send + Sync + 'static,
{
    let block_store = state_manager.blockstore();
    let (st, _) = state_manager.tipset_state(&ts).await?;
    let state_tree = StateTree::new_from_root(block_store, &st)?;
    Ok(state_tree)
}<|MERGE_RESOLUTION|>--- conflicted
+++ resolved
@@ -13,11 +13,7 @@
     reward,
 };
 use beacon::{Beacon, BeaconEntry};
-<<<<<<< HEAD
-=======
-use bls_signatures::Serialize as SerializeBls;
-use cid::{multihash::Code::Blake2b256, Cid};
->>>>>>> 4f1e254f
+use cid::Cid;
 use fil_types::{
     verifier::{FullVerifier, ProofVerifier},
     PoStProof,
@@ -30,10 +26,6 @@
     gossip_block::json::GossipBlockJson as BlockMsgJson, BlockHeader, GossipBlock as BlockMsg,
     Tipset,
 };
-<<<<<<< HEAD
-use forest_cid::{json::CidJson, Cid};
-=======
->>>>>>> 4f1e254f
 use forest_ipld::{json::IpldJson, Ipld};
 use forest_json::address::json::AddressJson;
 use forest_json::cid::CidJson;
