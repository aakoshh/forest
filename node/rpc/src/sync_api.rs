--- conflicted
+++ resolved
@@ -118,16 +118,6 @@
         let (network_send, network_rx) = channel(5);
         let db = Arc::new(MemoryDB::default());
         let state_manager = Arc::new(StateManager::new(db.clone()));
-<<<<<<< HEAD
-
-        let pool = task::block_on(async {
-            let cs = ChainStore::new(db.clone());
-            let bz = hex::decode("904300e80781586082cb7477a801f55c1f2ea5e5d1167661feea60a39f697e1099af132682b81cc5047beacf5b6e80d5f52b9fd90323fb8510a5396416dd076c13c85619e176558582744053a3faef6764829aa02132a1571a76aabdc498a638ea0054d3bb57f41d82015860812d2396cc4592cdf7f829374b01ffd03c5469a4b0a9acc5ccc642797aa0a5498b97b28d90820fedc6f79ff0a6005f5c15dbaca3b8a45720af7ed53000555667207a0ccb50073cd24510995abd4c4e45c1e9e114905018b2da9454190499941e818201582012dd0a6a7d0e222a97926da03adb5a7768d31cc7c5c2bd6828e14a7d25fa3a608182004b76616c69642070726f6f6681d82a5827000171a0e4022030f89a8b0373ad69079dbcbc5addfe9b34dce932189786e50d3eb432ede3ba9c43000f0001d82a5827000171a0e4022052238c7d15c100c1b9ebf849541810c9e3c2d86e826512c6c416d2318fcd496dd82a5827000171a0e40220e5658b3d18cd06e1db9015b4b0ec55c123a24d5be1ea24d83938c5b8397b4f2fd82a5827000171a0e4022018d351341c302a21786b585708c9873565a0d07c42521d4aaf52da3ff6f2e461586102c000000000000000000000000000000000000000000000000000000000000000000000000000000000000000000000000000000000000000000000000000000000000000000000000000000000000000000000000000000000000000000000001a5f2c5439586102b5cd48724dce0fec8799d77fd6c5113276e7f470c8391faa0b5a6033a3eaf357d635705c36abe10309d73592727289680515afd9d424793ba4796b052682d21b03c5c8a37d94827fecc59cdc5750e198fdf20dee012f4d627c6665132298ab95004500053724e0").unwrap();
-            let header = BlockHeader::unmarshal_cbor(&bz).unwrap();
-            let ts = Tipset::new(vec![header]).unwrap();
-            let subscriber = cs.subscribe().await;
-            let db = cs.db.clone();
-=======
         let cs = ChainStore::new(db.clone());
         let cs_arc = Arc::new(cs);
         let state_manager_for_thread = state_manager.clone();
@@ -138,7 +128,6 @@
             let ts = Tipset::new(vec![header]).unwrap();
             let subscriber = cs_move.subscribe().await;
             let db = cs_move.db.clone();
->>>>>>> 630b54f1
             let tsk = ts.key().cids.clone();
             cs_move.set_heaviest_tipset(Arc::new(ts)).await.unwrap();
 
@@ -146,13 +135,8 @@
                 let bz2 = bz.clone();
                 db.as_ref().write(i.key(), bz2).unwrap();
             }
-<<<<<<< HEAD
-            let provider = MpoolRpcProvider::new(subscriber, state_manager.clone());
-            MessagePool::new(provider, "test".to_string())
-=======
             let provider = MpoolRpcProvider::new(subscriber, state_manager_for_thread.clone());
             MessagePool::new(provider, "test".to_string(), Default::default())
->>>>>>> 630b54f1
                 .await
                 .unwrap()
         });
