--- conflicted
+++ resolved
@@ -1243,15 +1243,17 @@
     let v_block_store = state_manager.blockstore_cloned();
     let v_block = Arc::clone(&block);
     validations.push(task::spawn_blocking(move || {
-        let base_fee =
-            chain::compute_base_fee(v_block_store.as_ref(), &v_base_tipset, smoke_height).map_err(
-                |e| {
-                    TipsetRangeSyncerError::Validation(format!("Could not compute base fee: {}", e))
-                },
-            )?;
+        let base_fee = chain::compute_base_fee(
+            v_block_store.as_ref(),
+            &v_base_tipset,
+            smoke_height,
+        )
+        .map_err(|e| {
+            TipsetRangeSyncerError::<C>::Validation(format!("Could not compute base fee: {}", e))
+        })?;
         let parent_base_fee = v_block.header.parent_base_fee();
         if &base_fee != parent_base_fee {
-            return Err(TipsetRangeSyncerError::Validation(format!(
+            return Err(TipsetRangeSyncerError::<C>::Validation(format!(
                 "base fee doesn't match: {} (header), {} (computed)",
                 parent_base_fee, base_fee
             )));
@@ -1268,7 +1270,7 @@
             TipsetRangeSyncerError::Calculation(format!("Error calculating weight: {}", e))
         })?;
         if weight != calc_weight {
-            return Err(TipsetRangeSyncerError::Validation(format!(
+            return Err(TipsetRangeSyncerError::<C>::Validation(format!(
                 "Parent weight doesn't match: {} (header), {} (computed)",
                 weight, calc_weight
             )));
@@ -1301,7 +1303,7 @@
                     eprintln!("Failed to print state-diff: {}", err);
                 }
             }
-            return Err(TipsetRangeSyncerError::Validation(format!(
+            return Err(TipsetRangeSyncerError::<C>::Validation(format!(
                 "Parent state root did not match computed state: {} (header), {} (computed)",
                 header.state_root(),
                 state_root,
@@ -1309,7 +1311,7 @@
         }
 
         if &receipt_root != header.message_receipts() {
-            return Err(TipsetRangeSyncerError::Validation(format!(
+            return Err(TipsetRangeSyncerError::<C>::Validation(format!(
                 "Parent receipt root did not match computed root: {} (header), {} (computed)",
                 header.message_receipts(),
                 receipt_root
@@ -1325,71 +1327,6 @@
         Ok(())
     }));
 
-<<<<<<< HEAD
-    // Check consensus specific rules
-=======
-    // Beacon values check
-    if std::env::var(IGNORE_DRAND_VAR) != Ok("1".to_owned()) {
-        let v_block = Arc::clone(&block);
-        let parent_epoch = base_tipset.epoch();
-        let v_prev_beacon = Arc::clone(&prev_beacon);
-        validations.push(task::spawn(async move {
-            v_block
-                .header()
-                .validate_block_drand(
-                    win_p_nv,
-                    beacon_schedule.as_ref(),
-                    parent_epoch,
-                    &v_prev_beacon,
-                )
-                .await
-                .map_err(|e| {
-                    TipsetRangeSyncerError::Validation(format!(
-                        "Failed to validate blocks random beacon values: {}",
-                        e
-                    ))
-                })
-        }));
-    }
-
-    // Ticket election proof validations
-    let v_block = Arc::clone(&block);
-    let v_prev_beacon = Arc::clone(&prev_beacon);
-    validations.push(task::spawn_blocking(move || {
-        let header = v_block.header();
-        let mut miner_address_buf = header.miner_address().marshal_cbor()?;
-
-        if header.epoch() > smoke_height {
-            let vrf_proof = base_tipset
-                .min_ticket()
-                .ok_or(TipsetRangeSyncerError::TipsetWithoutTicket)?
-                .vrfproof
-                .as_bytes();
-            miner_address_buf.extend_from_slice(vrf_proof);
-        }
-
-        let beacon_base = header.beacon_entries().last().unwrap_or(&v_prev_beacon);
-
-        let vrf_base = state_manager::chain_rand::draw_randomness(
-            beacon_base.data(),
-            DomainSeparationTag::TicketProduction as i64,
-            header.epoch() - TICKET_RANDOMNESS_LOOKBACK,
-            &miner_address_buf,
-        )
-        .map_err(|e| TipsetRangeSyncerError::DrawingChainRandomness(e.to_string()))?;
-
-        verify_election_post_vrf(
-            &work_addr,
-            &vrf_base,
-            // Safe to unwrap here because of block sanity checks
-            header.ticket().as_ref().unwrap().vrfproof.as_bytes(),
-        )?;
-
-        Ok(())
-    }));
-
-    // Winning PoSt proof validation
->>>>>>> e6beff0b
     let v_block = block.clone();
     validations.push(task::spawn(async move {
         consensus
@@ -1405,7 +1342,7 @@
                     let wrapped = TipsetRangeSyncerError::<C>::ConsensusError(err);
                     msgs.push(wrapped.to_string());
                 }
-                TipsetRangeSyncerError::Validation(msgs.join(", "))
+                TipsetRangeSyncerError::<C>::Validation(msgs.join(", "))
             })
             .await
     }));
@@ -1418,7 +1355,10 @@
             .collect::<Vec<_>>()
             .join(", ");
 
-        return Err((*block_cid, TipsetRangeSyncerError::Validation(error_string)));
+        return Err((
+            *block_cid,
+            TipsetRangeSyncerError::<C>::Validation(error_string),
+        ));
     }
 
     chain_store
@@ -1426,7 +1366,7 @@
         .map_err(|e| {
             (
                 *block_cid,
-                TipsetRangeSyncerError::Validation(format!(
+                TipsetRangeSyncerError::<C>::Validation(format!(
                     "failed to mark block {} as validated {}",
                     block_cid, e
                 )),
@@ -1436,7 +1376,6 @@
     Ok(block)
 }
 
-<<<<<<< HEAD
 /// Validate messages in a full block, relative to the parent tipset.
 ///
 /// This includes:
@@ -1447,100 +1386,6 @@
 ///
 /// NB: This loads/computes the state resulting from the execution of the parent tipset.
 fn check_block_messages<DB: BlockStore + Send + Sync + 'static, C: Consensus>(
-=======
-fn validate_miner<DB: BlockStore + Send + Sync + 'static>(
-    state_manager: &StateManager<DB>,
-    miner_addr: &Address,
-    tipset_state: &Cid,
-) -> Result<(), TipsetRangeSyncerError> {
-    let actor = state_manager
-        .get_actor(&power::ADDRESS, *tipset_state)?
-        .ok_or(TipsetRangeSyncerError::PowerActorUnavailable)?;
-    let state = power::State::load(state_manager.blockstore(), &actor)
-        .map_err(|err| TipsetRangeSyncerError::MinerPowerUnavailable(err.to_string()))?;
-    state
-        .miner_power(state_manager.blockstore(), miner_addr)
-        .map_err(|err| TipsetRangeSyncerError::MinerPowerUnavailable(err.to_string()))?;
-    Ok(())
-}
-
-fn verify_election_post_vrf(
-    worker: &Address,
-    rand: &[u8],
-    evrf: &[u8],
-) -> Result<(), TipsetRangeSyncerError> {
-    crypto::verify_vrf(worker, rand, evrf).map_err(TipsetRangeSyncerError::VrfValidation)
-}
-
-fn verify_winning_post_proof<DB: BlockStore + Send + Sync + 'static, V: ProofVerifier>(
-    state_manager: &StateManager<DB>,
-    network_version: NetworkVersion,
-    header: &BlockHeader,
-    prev_beacon_entry: &BeaconEntry,
-    lookback_state: &Cid,
-) -> Result<(), TipsetRangeSyncerError> {
-    if cfg!(feature = "insecure_post") {
-        let wpp = header.winning_post_proof();
-        if wpp.is_empty() {
-            return Err(TipsetRangeSyncerError::InsecurePostValidation(
-                String::from("No winning PoSt proof provided"),
-            ));
-        }
-        if wpp[0].proof_bytes == b"valid_proof" {
-            return Ok(());
-        }
-        return Err(TipsetRangeSyncerError::InsecurePostValidation(
-            String::from("Winning PoSt is invalid"),
-        ));
-    }
-
-    let miner_addr_buf = header.miner_address().marshal_cbor()?;
-    let rand_base = header
-        .beacon_entries()
-        .iter()
-        .last()
-        .unwrap_or(prev_beacon_entry);
-    let rand = state_manager::chain_rand::draw_randomness(
-        rand_base.data(),
-        DomainSeparationTag::WinningPoStChallengeSeed as i64,
-        header.epoch(),
-        &miner_addr_buf,
-    )
-    .map_err(|e| TipsetRangeSyncerError::DrawingChainRandomness(e.to_string()))?;
-    let id = header.miner_address().id().map_err(|e| {
-        TipsetRangeSyncerError::Validation(format!(
-            "failed to get ID from miner address {}: {}",
-            header.miner_address(),
-            e
-        ))
-    })?;
-    let sectors = state_manager
-        .get_sectors_for_winning_post::<V>(
-            lookback_state,
-            network_version,
-            header.miner_address(),
-            Randomness(rand.to_vec()),
-        )
-        .map_err(|e| {
-            TipsetRangeSyncerError::Validation(format!("Failed to get sectors for PoSt: {}", e))
-        })?;
-
-    V::verify_winning_post(
-        Randomness(rand.to_vec()),
-        header.winning_post_proof(),
-        &sectors,
-        id,
-    )
-    .map_err(|e| {
-        TipsetRangeSyncerError::Validation(format!("Failed to verify winning PoSt: {}", e))
-    })
-}
-
-fn check_block_messages<
-    DB: BlockStore + Send + Sync + 'static,
-    V: ProofVerifier + Sync + Send + 'static,
->(
->>>>>>> e6beff0b
     state_manager: Arc<StateManager<DB>>,
     block: &Block,
     base_tipset: &Arc<Tipset>,
@@ -1646,7 +1491,7 @@
     // Check validity for BLS messages
     for (i, msg) in block.bls_msgs().iter().enumerate() {
         check_msg(msg, &mut account_sequences, &tree).map_err(|e| {
-            TipsetRangeSyncerError::Validation(format!(
+            TipsetRangeSyncerError::<C>::Validation(format!(
                 "Block had invalid BLS message at index {}: {}",
                 i, e
             ))
@@ -1656,7 +1501,7 @@
     // Check validity for SECP messages
     for (i, msg) in block.secp_msgs().iter().enumerate() {
         check_msg(msg.message(), &mut account_sequences, &tree).map_err(|e| {
-            TipsetRangeSyncerError::Validation(format!(
+            TipsetRangeSyncerError::<C>::Validation(format!(
                 "block had an invalid secp message at index {}: {}",
                 i, e
             ))
