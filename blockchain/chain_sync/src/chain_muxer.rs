// Copyright 2019-2022 ChainSafe Systems
// SPDX-License-Identifier: Apache-2.0, MIT

use crate::bad_block_cache::BadBlockCache;
use crate::consensus::Consensus;
use crate::metrics;
use crate::network_context::SyncNetworkContext;
use crate::sync_state::SyncState;
use crate::tipset_syncer::{
    TipsetProcessor, TipsetProcessorError, TipsetRangeSyncer, TipsetRangeSyncerError,
};
use crate::validation::{TipsetValidationError, TipsetValidator};

use chain::{ChainStore, Error as ChainStoreError};
use forest_blocks::{
    Block, Error as ForestBlockError, FullTipset, GossipBlock, Tipset, TipsetKeys,
};
use forest_cid::Cid;
use forest_libp2p::{
    hello::HelloRequest, rpc::RequestResponseError, NetworkEvent, NetworkMessage, PubsubMessage,
};
use forest_message::SignedMessage;
use fvm_shared::message::Message;
use ipld_blockstore::BlockStore;
use libp2p::core::PeerId;
use message_pool::{MessagePool, Provider};
use state_manager::StateManager;

use async_std::channel::{Receiver, Sender};
use async_std::pin::Pin;
use async_std::stream::StreamExt;
use async_std::sync::RwLock;
use async_std::task::{Context, Poll};
use futures::stream::FuturesUnordered;
use futures::{future::try_join_all, future::Future, try_join};
use log::{debug, error, info, trace, warn};
use serde::{Deserialize, Serialize};
use thiserror::Error;

use std::sync::Arc;
use std::time::SystemTime;

pub(crate) type WorkerState = Arc<RwLock<SyncState>>;

type ChainMuxerFuture<T, E> = Pin<Box<dyn Future<Output = Result<T, E>> + Send>>;

#[derive(Debug, Error)]
pub enum ChainMuxerError<C: Consensus> {
    #[error("Tipset processor error: {0}")]
    TipsetProcessor(#[from] TipsetProcessorError<C>),
    #[error("Tipset range syncer error: {0}")]
    TipsetRangeSyncer(#[from] TipsetRangeSyncerError<C>),
    #[error("Tipset validation error: {0}")]
    TipsetValidator(#[from] TipsetValidationError),
    #[error("Sending tipset on channel failed: {0}")]
    TipsetChannelSend(String),
    #[error("Receiving p2p network event failed: {0}")]
    P2PEventStreamReceive(String),
    #[error("Chain store error: {0}")]
    ChainStore(#[from] ChainStoreError),
    #[error("Chain exchange: {0}")]
    ChainExchange(String),
    #[error("Bitswap: {0}")]
    Bitswap(String),
    #[error("Block error: {0}")]
    Block(#[from] ForestBlockError),
    #[error("Following network unexpectedly failed: {0}")]
    NetworkFollowingFailure(String),
}

/// Struct that defines syncing configuration options
#[derive(Debug, Deserialize, Serialize, Clone, PartialEq, Eq)]
pub struct SyncConfig {
    /// Request window length for tipsets during chain exchange
    pub req_window: i64,
    /// Sample size of tipsets to acquire before determining what the network head is
    pub tipset_sample_size: usize,
}

impl SyncConfig {
    pub fn new(req_window: i64, tipset_sample_size: usize) -> Self {
        Self {
            req_window,
            tipset_sample_size,
        }
    }
}

impl Default for SyncConfig {
    fn default() -> Self {
        Self {
            req_window: 200,
            tipset_sample_size: 5,
        }
    }
}

/// Represents the result of evaluating the network head tipset against the
/// local head tipset
enum NetworkHeadEvaluation {
    /// Local head is behind the network and needs move into the BOOTSTRAP state
    Behind {
        network_head: FullTipset,
        local_head: Arc<Tipset>,
    },
    /// Local head is the direct ancestor of the network head. The node should
    /// move into the FOLLOW state and immediately sync the network head
    InRange { network_head: FullTipset },
    /// Local head is at the same height as the network head. The node should
    /// move into the FOLLOW state and wait for new tipsets
    InSync,
}

/// Repesents whether received messages should be added to message pool
enum PubsubMessageProcessingStrategy {
    /// Messages should be added to the message pool
    Process,
    /// Message _should not_ be added to the message pool
    DoNotProcess,
}

/// The ChainMuxer handles events from the p2p network and orchestrates the chain synchronization.
pub struct ChainMuxer<DB, M, C: Consensus> {
    /// State of the ChainSyncer Future implementation
    state: ChainMuxerState<C>,

    /// Syncing state of chain sync workers.
    worker_state: WorkerState,

    /// Custom consensus rules.
    consensus: Arc<C>,

    /// manages retrieving and updates state objects
    state_manager: Arc<StateManager<DB>>,

    /// Context to be able to send requests to p2p network
    network: SyncNetworkContext<DB>,

    /// Genesis tipset
    genesis: Arc<Tipset>,

    /// Bad blocks cache, updates based on invalid state transitions.
    /// Will mark any invalid blocks and all childen as bad in this bounded cache
    bad_blocks: Arc<BadBlockCache>,

    /// Incoming network events to be handled by syncer
    net_handler: Receiver<NetworkEvent>,

    /// Message pool
    mpool: Arc<MessagePool<M>>,

    /// Tipset channel sender
    tipset_sender: Sender<Arc<Tipset>>,

    /// Tipset channel receiver
    tipset_receiver: Receiver<Arc<Tipset>>,

    /// Syncing configurations
    sync_config: SyncConfig,
}

impl<DB, M, C> ChainMuxer<DB, M, C>
where
    DB: BlockStore + Sync + Send + 'static,
    M: Provider + Sync + Send + 'static,
    C: Consensus,
{
    #[allow(clippy::too_many_arguments)]
    pub fn new(
        consensus: Arc<C>,
        state_manager: Arc<StateManager<DB>>,
        mpool: Arc<MessagePool<M>>,
        network_send: Sender<NetworkMessage>,
        network_rx: Receiver<NetworkEvent>,
        genesis: Arc<Tipset>,
        tipset_sender: Sender<Arc<Tipset>>,
        tipset_receiver: Receiver<Arc<Tipset>>,
        cfg: SyncConfig,
    ) -> Result<Self, ChainMuxerError<C>> {
        let network = SyncNetworkContext::new(
            network_send,
            Default::default(),
            state_manager.blockstore_cloned(),
        );

        Ok(Self {
            state: ChainMuxerState::Idle,
            worker_state: Default::default(),
            network,
            genesis,
            consensus,
            state_manager,
            bad_blocks: Arc::new(BadBlockCache::default()),
            net_handler: network_rx,
            mpool,
            tipset_sender,
            tipset_receiver,
            sync_config: cfg,
        })
    }

    /// Returns a clone of the bad blocks cache to be used outside of chain sync.
    pub fn bad_blocks_cloned(&self) -> Arc<BadBlockCache> {
        self.bad_blocks.clone()
    }

    /// Returns a cloned `Arc` of the sync worker state.
    pub fn sync_state_cloned(&self) -> WorkerState {
        self.worker_state.clone()
    }

    async fn get_full_tipset(
        network: SyncNetworkContext<DB>,
        chain_store: Arc<ChainStore<DB>>,
        peer_id: PeerId,
        tipset_keys: TipsetKeys,
    ) -> Result<FullTipset, ChainMuxerError<C>> {
        // Attempt to load from the store
        if let Ok(full_tipset) = Self::load_full_tipset(chain_store, tipset_keys.clone()).await {
            return Ok(full_tipset);
        }
        // Load from the network
        network
            .chain_exchange_fts(Some(peer_id), &tipset_keys.clone())
            .await
            .map_err(ChainMuxerError::ChainExchange)
    }

    async fn load_full_tipset(
        chain_store: Arc<ChainStore<DB>>,
        tipset_keys: TipsetKeys,
    ) -> Result<FullTipset, ChainMuxerError<C>> {
        let mut blocks = Vec::new();
        // Retrieve tipset from store based on passed in TipsetKeys
        let ts = chain_store.tipset_from_keys(&tipset_keys).await?;
        for header in ts.blocks() {
            // Retrieve bls and secp messages from specified BlockHeader
            let (bls_msgs, secp_msgs) = chain::block_messages(chain_store.blockstore(), header)?;
            // Construct a full block
            blocks.push(Block {
                header: header.clone(),
                bls_messages: bls_msgs,
                secp_messages: secp_msgs,
            });
        }

        // Construct FullTipset
        let fts = FullTipset::new(blocks)?;
        Ok(fts)
    }

    async fn handle_peer_connected_event(
        network: SyncNetworkContext<DB>,
        chain_store: Arc<ChainStore<DB>>,
        peer_id: PeerId,
        genesis_block_cid: Cid,
    ) {
        // Query the heaviest TipSet from the store
        let heaviest = chain_store.heaviest_tipset().await.unwrap();
        if network.peer_manager().is_peer_new(&peer_id).await {
            // Since the peer is new, send them a hello request
            let request = HelloRequest {
                heaviest_tip_set: heaviest.cids().to_vec(),
                heaviest_tipset_height: heaviest.epoch(),
                heaviest_tipset_weight: heaviest.weight().clone(),
                genesis_hash: genesis_block_cid,
            };
            let (peer_id, moment_sent, response) =
                match network.hello_request(peer_id, request).await {
                    Ok(response) => response,
                    Err(e) => {
                        debug!("Hello request failed: {}", e);
                        return;
                    }
                };
            let dur = SystemTime::now()
                .duration_since(moment_sent)
                .unwrap_or_default();

            // Update the peer metadata based on the response
            match response {
                Some(Ok(_res)) => {
                    network.peer_manager().log_success(peer_id, dur).await;
                }
                Some(Err(why)) => match why {
                    RequestResponseError::ConnectionClosed
                    | RequestResponseError::DialFailure
                    | RequestResponseError::UnsupportedProtocols => {
                        network.peer_manager().mark_peer_bad(peer_id).await;
                    }
                    RequestResponseError::Timeout => {
                        network.peer_manager().log_failure(peer_id, dur).await;
                    }
                },
                None => {
                    network.peer_manager().log_failure(peer_id, dur).await;
                }
            }
        }
    }

    async fn handle_peer_disconnected_event(network: SyncNetworkContext<DB>, peer_id: PeerId) {
        network.peer_manager().remove_peer(&peer_id).await;
    }

    async fn gossipsub_block_to_full_tipset(
        block: GossipBlock,
        source: PeerId,
        network: SyncNetworkContext<DB>,
    ) -> Result<FullTipset, ChainMuxerError<C>> {
        debug!(
            "Received block over GossipSub: {} height {} from {}",
            block.header.cid(),
            block.header.epoch(),
            source,
        );

        // Get bls_message in the store or over Bitswap
        let bls_messages: Vec<_> = block
            .bls_messages
            .into_iter()
            .map(|m| network.bitswap_get::<Message>(m))
            .collect();

        // Get secp_messages in the store or over Bitswap
        let secp_messages: Vec<_> = block
            .secpk_messages
            .into_iter()
            .map(|m| network.bitswap_get::<SignedMessage>(m))
            .collect();

        let (bls_messages, secp_messages) =
            match try_join!(try_join_all(bls_messages), try_join_all(secp_messages)) {
                Ok(msgs) => msgs,
                Err(e) => return Err(ChainMuxerError::Bitswap(e)),
            };

        let block = Block {
            header: block.header,
            bls_messages,
            secp_messages,
        };
        Ok(FullTipset::new(vec![block]).unwrap())
    }

    async fn handle_pubsub_message(mem_pool: Arc<MessagePool<M>>, message: SignedMessage) {
        if let Err(why) = mem_pool.add(message).await {
            debug!(
                "GossipSub message could not be added to the mem pool: {}",
                why
            );
        }
    }

    #[allow(clippy::too_many_arguments)]
    async fn process_gossipsub_event(
        event: NetworkEvent,
        network: SyncNetworkContext<DB>,
        chain_store: Arc<ChainStore<DB>>,
        bad_block_cache: Arc<BadBlockCache>,
        mem_pool: Arc<MessagePool<M>>,
        genesis: Arc<Tipset>,
        message_processing_strategy: PubsubMessageProcessingStrategy,
        block_delay: u64,
    ) -> Result<Option<(FullTipset, PeerId)>, ChainMuxerError<C>> {
        let (tipset, source) = match event {
            NetworkEvent::HelloRequest { request, source } => {
                metrics::LIBP2P_MESSAGE_TOTAL
                    .with_label_values(&[metrics::values::HELLO_REQUEST])
                    .inc();
                let tipset_keys = TipsetKeys::new(request.heaviest_tip_set);
                let tipset = match Self::get_full_tipset(
                    network.clone(),
                    chain_store.clone(),
                    source,
                    tipset_keys,
                )
                .await
                {
                    Ok(tipset) => tipset,
                    Err(why) => {
                        debug!("Querying full tipset failed: {}", why);
                        return Err(why);
                    }
                };
                (tipset, source)
            }
            NetworkEvent::PeerConnected(peer_id) => {
                metrics::LIBP2P_MESSAGE_TOTAL
                    .with_label_values(&[metrics::values::PEER_CONNECTED])
                    .inc();
                // Spawn and immediately move on to the next event
                async_std::task::spawn(Self::handle_peer_connected_event(
                    network.clone(),
                    chain_store.clone(),
                    peer_id,
                    *genesis.blocks()[0].cid(),
                ));
                return Ok(None);
            }
            NetworkEvent::PeerDisconnected(peer_id) => {
                metrics::LIBP2P_MESSAGE_TOTAL
                    .with_label_values(&[metrics::values::PEER_DISCONNECTED])
                    .inc();
                // Spawn and immediately move on to the next event
                async_std::task::spawn(Self::handle_peer_disconnected_event(
                    network.clone(),
                    peer_id,
                ));
                return Ok(None);
            }
            NetworkEvent::PubsubMessage { source, message } => match message {
                PubsubMessage::Block(b) => {
                    metrics::LIBP2P_MESSAGE_TOTAL
                        .with_label_values(&[metrics::values::PUBSUB_BLOCK])
                        .inc();
                    // Assemble full tipset from block
                    let tipset =
                        Self::gossipsub_block_to_full_tipset(b, source, network.clone()).await?;
                    (tipset, source)
                }
                PubsubMessage::Message(m) => {
                    metrics::LIBP2P_MESSAGE_TOTAL
                        .with_label_values(&[metrics::values::PUBSUB_MESSAGE])
                        .inc();
                    if let PubsubMessageProcessingStrategy::Process = message_processing_strategy {
                        // Spawn and immediately move on to the next event
                        async_std::task::spawn(Self::handle_pubsub_message(mem_pool.clone(), m));
                    }
                    return Ok(None);
                }
            },
            NetworkEvent::ChainExchangeRequest { .. } => {
                metrics::LIBP2P_MESSAGE_TOTAL
                    .with_label_values(&[metrics::values::CHAIN_EXCHANGE_REQUEST])
                    .inc();
                // Not supported.
                return Ok(None);
            }
            NetworkEvent::BitswapBlock { .. } => {
                metrics::LIBP2P_MESSAGE_TOTAL
                    .with_label_values(&[metrics::values::BITSWAP_BLOCK])
                    .inc();
                // Not supported.
                return Ok(None);
            }
        };

        // Validate tipset
        if let Err(why) = TipsetValidator(&tipset)
            .validate(
                chain_store.clone(),
                bad_block_cache.clone(),
                genesis.clone(),
                block_delay,
            )
            .await
        {
            metrics::INVALID_TIPSET_TOTAL.inc();
            warn!(
                "Validating tipset received through GossipSub failed: {}",
                why
            );
            return Err(why.into());
        }

        // Store block messages in the block store
        for block in tipset.blocks() {
            chain::persist_objects(chain_store.db.as_ref(), &[block.header()])?;
            chain::persist_objects(chain_store.db.as_ref(), block.bls_msgs())?;
            chain::persist_objects(chain_store.db.as_ref(), block.secp_msgs())?;
        }

        // Update the peer head
        // TODO: Determine if this can be executed concurrently
        network
            .peer_manager()
            .update_peer_head(source, Arc::new(tipset.clone().into_tipset()))
            .await;

        Ok(Some((tipset, source)))
    }

    fn evaluate_network_head(&self) -> ChainMuxerFuture<NetworkHeadEvaluation, ChainMuxerError<C>> {
        let p2p_messages = self.net_handler.clone();
        let chain_store = self.state_manager.chain_store().clone();
        let network = self.network.clone();
        let genesis = self.genesis.clone();
        let bad_block_cache = self.bad_blocks.clone();
        let mem_pool = self.mpool.clone();
        let tipset_sample_size = self.sync_config.tipset_sample_size;
        let block_delay = self.state_manager.chain_config().block_delay_secs;

        let evaluator = async move {
            let mut tipsets = vec![];
            loop {
                let event = match p2p_messages.recv().await {
                    Ok(event) => event,
                    Err(why) => {
                        debug!("Receiving event from p2p event stream failed: {}", why);
                        return Err(ChainMuxerError::P2PEventStreamReceive(why.to_string()));
                    }
                };

                let (tipset, _) = match Self::process_gossipsub_event(
                    event,
                    network.clone(),
                    chain_store.clone(),
                    bad_block_cache.clone(),
                    mem_pool.clone(),
                    genesis.clone(),
                    PubsubMessageProcessingStrategy::Process,
                    block_delay,
                )
                .await
                {
                    Ok(Some((tipset, source))) => (tipset, source),
                    Ok(None) => continue,
                    Err(why) => {
                        debug!("Processing GossipSub event failed: {:?}", why);
                        continue;
                    }
                };

                // Add to tipset sample
                tipsets.push(tipset);
                if tipsets.len() >= tipset_sample_size {
                    break;
                }
            }

            // Find the heaviest tipset in the sample
            // Unwrapping is safe because we ensure the sample size is not 0
            let network_head = tipsets
                .into_iter()
                .max_by_key(|ts| ts.weight().clone())
                .unwrap();

            // Query the heaviest tipset in the store
            // Unwrapping is fine because the store always has at least one tipset
            let local_head = chain_store.heaviest_tipset().await.unwrap();

            // We are in sync if the local head weight is heavier or
            // as heavy as the network head
            if local_head.weight() >= network_head.weight() {
                return Ok(NetworkHeadEvaluation::InSync);
            }
            // We are in range if the network epoch is only 1 ahead of the local epoch
            if (network_head.epoch() - local_head.epoch()) == 1 {
                return Ok(NetworkHeadEvaluation::InRange { network_head });
            }
            // Local node is behind the network and we need to do an initial sync
            Ok(NetworkHeadEvaluation::Behind {
                network_head,
                local_head,
            })
        };

        Box::pin(evaluator)
    }

    fn bootstrap(
        &self,
        network_head: FullTipset,
        local_head: Arc<Tipset>,
    ) -> ChainMuxerFuture<(), ChainMuxerError<C>> {
        // Instantiate a TipsetRangeSyncer
        let trs_consensus = self.consensus.clone();
        let trs_state_manager = self.state_manager.clone();
        let trs_bad_block_cache = self.bad_blocks.clone();
        let trs_chain_store = self.state_manager.chain_store().clone();
        let trs_network = self.network.clone();
        let trs_tracker = self.worker_state.clone();
        let trs_genesis = self.genesis.clone();
        let tipset_range_syncer: ChainMuxerFuture<(), ChainMuxerError<C>> = Box::pin(async move {
            let network_head_epoch = network_head.epoch();
            let tipset_range_syncer = match TipsetRangeSyncer::new(
                trs_tracker,
                Arc::new(network_head.into_tipset()),
                local_head,
                trs_consensus,
                trs_state_manager,
                trs_network,
                trs_chain_store,
                trs_bad_block_cache,
                trs_genesis,
            ) {
                Ok(tipset_range_syncer) => tipset_range_syncer,
                Err(why) => {
                    metrics::TIPSET_RANGE_SYNC_FAILURE_TOTAL.inc();
                    return Err(ChainMuxerError::TipsetRangeSyncer(why));
                }
            };

            tipset_range_syncer
                .await
                .map_err(ChainMuxerError::TipsetRangeSyncer)?;

            metrics::HEAD_EPOCH.set(network_head_epoch as u64);

            Ok(())
        });

        // The stream processor _must_ only error if the stream ends
        let p2p_messages = self.net_handler.clone();
        let chain_store = self.state_manager.chain_store().clone();
        let network = self.network.clone();
        let genesis = self.genesis.clone();
        let bad_block_cache = self.bad_blocks.clone();
        let mem_pool = self.mpool.clone();
<<<<<<< HEAD
        let block_delay = self.state_manager.chain_config.block_delay_secs;
        let stream_processor: ChainMuxerFuture<(), ChainMuxerError<C>> = Box::pin(async move {
=======
        let block_delay = self.state_manager.chain_config().block_delay_secs;
        let stream_processor: ChainMuxerFuture<(), ChainMuxerError> = Box::pin(async move {
>>>>>>> a233e72a
            loop {
                let event = match p2p_messages.recv().await {
                    Ok(event) => event,
                    Err(why) => {
                        debug!("Receiving event from p2p event stream failed: {}", why);
                        return Err(ChainMuxerError::P2PEventStreamReceive(why.to_string()));
                    }
                };

                let (_tipset, _) = match Self::process_gossipsub_event(
                    event,
                    network.clone(),
                    chain_store.clone(),
                    bad_block_cache.clone(),
                    mem_pool.clone(),
                    genesis.clone(),
                    PubsubMessageProcessingStrategy::DoNotProcess,
                    block_delay,
                )
                .await
                {
                    Ok(Some((tipset, source))) => (tipset, source),
                    Ok(None) => continue,
                    Err(why) => {
                        debug!("Processing GossipSub event failed: {:?}", why);
                        continue;
                    }
                };

                // Drop tipsets while we are bootstrapping
            }
        });

        let mut tasks = FuturesUnordered::new();
        tasks.push(tipset_range_syncer);
        tasks.push(stream_processor);

        Box::pin(async move {
            // The stream processor will not return unless the p2p event stream is closed. In this case it will return with an error.
            // Only wait for one task to complete before returning to the caller
            match tasks.next().await {
                Some(Ok(_)) => Ok(()),
                Some(Err(e)) => Err(e),
                // This arm is reliably unreachable because the FuturesUnordered
                // has two futures and we only wait for one before returning
                None => unreachable!(),
            }
        })
    }

    fn follow(&self, tipset_opt: Option<FullTipset>) -> ChainMuxerFuture<(), ChainMuxerError<C>> {
        // Instantiate a TipsetProcessor
        let tp_consensus = self.consensus.clone();
        let tp_state_manager = self.state_manager.clone();
        let tp_network = self.network.clone();
        let tp_chain_store = self.state_manager.chain_store().clone();
        let tp_bad_block_cache = self.bad_blocks.clone();
        let tp_tipset_receiver = self.tipset_receiver.clone();
        let tp_tracker = self.worker_state.clone();
        let tp_genesis = self.genesis.clone();
        enum UnexpectedReturnKind {
            TipsetProcessor,
        }
        let tipset_processor: ChainMuxerFuture<UnexpectedReturnKind, ChainMuxerError<C>> =
            Box::pin(async move {
                TipsetProcessor::new(
                    tp_tracker,
                    Box::pin(tp_tipset_receiver),
                    tp_consensus,
                    tp_state_manager,
                    tp_network,
                    tp_chain_store,
                    tp_bad_block_cache,
                    tp_genesis,
                )
                .await
                .map_err(ChainMuxerError::TipsetProcessor)?;

                Ok(UnexpectedReturnKind::TipsetProcessor)
            });

        // The stream processor _must_ only error if the p2p event stream ends or if the
        // tipset channel is unexpectedly closed
        let p2p_messages = self.net_handler.clone();
        let chain_store = self.state_manager.chain_store().clone();
        let network = self.network.clone();
        let genesis = self.genesis.clone();
        let bad_block_cache = self.bad_blocks.clone();
        let mem_pool = self.mpool.clone();
        let tipset_sender = self.tipset_sender.clone();
<<<<<<< HEAD
        let block_delay = self.state_manager.chain_config.block_delay_secs;
        let stream_processor: ChainMuxerFuture<UnexpectedReturnKind, ChainMuxerError<C>> = Box::pin(
=======
        let block_delay = self.state_manager.chain_config().block_delay_secs;
        let stream_processor: ChainMuxerFuture<UnexpectedReturnKind, ChainMuxerError> = Box::pin(
>>>>>>> a233e72a
            async move {
                // If a tipset has been provided, pass it to the tipset processor
                if let Some(tipset) = tipset_opt {
                    if let Err(why) = tipset_sender.send(Arc::new(tipset.into_tipset())).await {
                        debug!("Sending tipset to TipsetProcessor failed: {}", why);
                        return Err(ChainMuxerError::TipsetChannelSend(why.to_string()));
                    };
                }
                loop {
                    let event = match p2p_messages.recv().await {
                        Ok(event) => event,
                        Err(why) => {
                            debug!("Receiving event from p2p event stream failed: {}", why);
                            return Err(ChainMuxerError::P2PEventStreamReceive(why.to_string()));
                        }
                    };

                    let (tipset, _) = match Self::process_gossipsub_event(
                        event,
                        network.clone(),
                        chain_store.clone(),
                        bad_block_cache.clone(),
                        mem_pool.clone(),
                        genesis.clone(),
                        PubsubMessageProcessingStrategy::Process,
                        block_delay,
                    )
                    .await
                    {
                        Ok(Some((tipset, source))) => (tipset, source),
                        Ok(None) => continue,
                        Err(why) => {
                            debug!("Processing GossipSub event failed: {:?}", why);
                            continue;
                        }
                    };

                    // Validate that the tipset is heavier that the heaviest
                    // tipset in the store
                    if !chain_store
                        .heaviest_tipset()
                        .await
                        .map(|heaviest| tipset.weight() >= heaviest.weight())
                        .unwrap_or(true)
                    {
                        // Only send heavier Tipsets to the TipsetProcessor
                        trace!("Dropping tipset [Key = {:?}] that is not heavier than the heaviest tipset in the store", tipset.key());
                        continue;
                    }

                    if let Err(why) = tipset_sender.send(Arc::new(tipset.into_tipset())).await {
                        debug!("Sending tipset to TipsetProcessor failed: {}", why);
                        return Err(ChainMuxerError::TipsetChannelSend(why.to_string()));
                    };
                }
            },
        );

        let mut tasks = FuturesUnordered::new();
        tasks.push(tipset_processor);
        tasks.push(stream_processor);

        Box::pin(async move {
            // Only wait for one of the tasks to complete before returning to the caller
            match tasks.next().await {
                // Either the TipsetProcessor or the StreamProcessor has returned.
                // Both of these should be long running, so we have to return control
                // back to caller in order to direct the next action.
                Some(Ok(kind)) => {
                    // Log the expected return
                    match kind {
                        UnexpectedReturnKind::TipsetProcessor => {
                            Err(ChainMuxerError::NetworkFollowingFailure(String::from(
                                "Tipset processor unexpectedly returned",
                            )))
                        }
                    }
                }
                Some(Err(e)) => {
                    error!("Following the network failed unexpectedly: {}", e);
                    Err(e)
                }
                // This arm is reliably unreachable because the FuturesUnordered
                // has two futures and we only resolve one before returning
                None => unreachable!(),
            }
        })
    }
}

enum ChainMuxerState<C: Consensus> {
    Idle,
    Connect(ChainMuxerFuture<NetworkHeadEvaluation, ChainMuxerError<C>>),
    Bootstrap(ChainMuxerFuture<(), ChainMuxerError<C>>),
    Follow(ChainMuxerFuture<(), ChainMuxerError<C>>),
}

impl<DB, M, C> Future for ChainMuxer<DB, M, C>
where
    DB: BlockStore + Sync + Send + 'static,
    M: Provider + Sync + Send + 'static,
    C: Consensus,
{
    type Output = ChainMuxerError<C>;

    fn poll(mut self: Pin<&mut Self>, cx: &mut Context) -> Poll<Self::Output> {
        loop {
            match self.state {
                ChainMuxerState::Idle => {
                    // Create the connect future and set the state to connect
                    self.state = ChainMuxerState::Connect(self.evaluate_network_head());
                }
                ChainMuxerState::Connect(ref mut connect) => match connect.as_mut().poll(cx) {
                    Poll::Ready(Ok(evaluation)) => match evaluation {
                        NetworkHeadEvaluation::Behind {
                            network_head,
                            local_head,
                        } => {
                            info!("Local node is behind the network, starting BOOTSTRAP from LOCAL_HEAD = {} -> NETWORK_HEAD = {}", local_head.epoch(), network_head.epoch());
                            self.state = ChainMuxerState::Bootstrap(
                                self.bootstrap(network_head, local_head),
                            );
                        }
                        NetworkHeadEvaluation::InRange { network_head } => {
                            info!("Local node is within range of the NETWORK_HEAD = {}, starting FOLLOW", network_head.epoch());
                            self.state = ChainMuxerState::Follow(self.follow(Some(network_head)));
                        }
                        NetworkHeadEvaluation::InSync => {
                            info!("Local node is in sync with the network");
                            self.state = ChainMuxerState::Follow(self.follow(None));
                        }
                    },
                    Poll::Ready(Err(why)) => {
                        // TODO: Should we exponentially backoff before retrying?
                        error!(
                            "Evaluating the network head failed, retrying. Error = {:?}",
                            why
                        );
                        metrics::NETWORK_HEAD_EVALUATION_ERRORS.inc();
                        self.state = ChainMuxerState::Idle;
                    }
                    Poll::Pending => return Poll::Pending,
                },
                ChainMuxerState::Bootstrap(ref mut bootstrap) => {
                    match bootstrap.as_mut().poll(cx) {
                        Poll::Ready(Ok(_)) => {
                            info!("Bootstrap successfully completed, now evaluating the network head to ensure the node is in sync");
                            self.state = ChainMuxerState::Idle;
                        }
                        Poll::Ready(Err(why)) => {
                            // TODO: Should we exponentially back off before retrying?
                            error!("Bootstrapping failed, re-evaluating the network head to retry the bootstrap. Error = {:?}", why);
                            metrics::BOOTSTRAP_ERRORS.inc();
                            self.state = ChainMuxerState::Idle;
                        }
                        Poll::Pending => return Poll::Pending,
                    }
                }
                ChainMuxerState::Follow(ref mut follow) => match follow.as_mut().poll(cx) {
                    Poll::Ready(Ok(_)) => {
                        error!("Following the network unexpectedly ended without an error; restarting the sync process.");
                        metrics::FOLLOW_NETWORK_INTERRUPTIONS.inc();
                        self.state = ChainMuxerState::Idle;
                    }
                    Poll::Ready(Err(why)) => {
                        error!("Following the network failed, restarted. Error = {:?}", why);
                        metrics::FOLLOW_NETWORK_ERRORS.inc();
                        self.state = ChainMuxerState::Idle;
                    }
                    Poll::Pending => return Poll::Pending,
                },
            }
        }
    }
}

#[cfg(test)]
mod tests {
    use std::convert::TryFrom;

    use crate::validation::TipsetValidator;
    use db::MemoryDB;
    use forest_address::Address;
    use forest_blocks::{BlockHeader, Tipset};
    use forest_cid::Cid;
    use networks::{ChainConfig, Height};
    use test_utils::construct_messages;

    #[test]
    fn compute_msg_meta_given_msgs_test() {
        let blockstore = MemoryDB::default();

        let (bls, secp) = construct_messages();

        let expected_root =
            Cid::try_from("bafy2bzaceasssikoiintnok7f3sgnekfifarzobyr3r4f25sgxmn23q4c35ic")
                .unwrap();

        let root = TipsetValidator::compute_msg_root(&blockstore, &[bls], &[secp])
            .expect("Computing message root should succeed");
        assert_eq!(root, expected_root);
    }

    // FIXME: IPLD format changed. Figure out what this test was supposed to do.
    // Tracking issue: https://github.com/ChainSafe/forest/issues/1477
    // #[test]
    // fn empty_msg_meta_vector() {
    //     let blockstore = MemoryDB::default();
    //     let usm: Vec<UnsignedMessage> =
    //         encoding::from_slice(&base64::decode("gA==").unwrap()).unwrap();
    //     let sm: Vec<SignedMessage> =
    //         encoding::from_slice(&base64::decode("gA==").unwrap()).unwrap();

    //     assert_eq!(
    //         TipsetValidator::compute_msg_root(&blockstore, &usm, &sm)
    //             .expect("Computing message root should succeed")
    //             .to_string(),
    //         "bafy2bzacecmda75ovposbdateg7eyhwij65zklgyijgcjwynlklmqazpwlhba"
    //     );
    // }

    #[test]
    fn compute_base_fee_shouldnt_panic_on_bad_input() {
        let blockstore = MemoryDB::default();
        let h0 = BlockHeader::builder()
            .miner_address(Address::new_id(0))
            .build()
            .unwrap();
        let ts = Tipset::new(vec![h0]).unwrap();
        let smoke_height = ChainConfig::default().epoch(Height::Smoke);
        assert!(chain::compute_base_fee(&blockstore, &ts, smoke_height).is_err());
    }
}<|MERGE_RESOLUTION|>--- conflicted
+++ resolved
@@ -608,13 +608,8 @@
         let genesis = self.genesis.clone();
         let bad_block_cache = self.bad_blocks.clone();
         let mem_pool = self.mpool.clone();
-<<<<<<< HEAD
-        let block_delay = self.state_manager.chain_config.block_delay_secs;
+        let block_delay = self.state_manager.chain_config().block_delay_secs;
         let stream_processor: ChainMuxerFuture<(), ChainMuxerError<C>> = Box::pin(async move {
-=======
-        let block_delay = self.state_manager.chain_config().block_delay_secs;
-        let stream_processor: ChainMuxerFuture<(), ChainMuxerError> = Box::pin(async move {
->>>>>>> a233e72a
             loop {
                 let event = match p2p_messages.recv().await {
                     Ok(event) => event,
@@ -705,13 +700,8 @@
         let bad_block_cache = self.bad_blocks.clone();
         let mem_pool = self.mpool.clone();
         let tipset_sender = self.tipset_sender.clone();
-<<<<<<< HEAD
-        let block_delay = self.state_manager.chain_config.block_delay_secs;
+        let block_delay = self.state_manager.chain_config().block_delay_secs;
         let stream_processor: ChainMuxerFuture<UnexpectedReturnKind, ChainMuxerError<C>> = Box::pin(
-=======
-        let block_delay = self.state_manager.chain_config().block_delay_secs;
-        let stream_processor: ChainMuxerFuture<UnexpectedReturnKind, ChainMuxerError> = Box::pin(
->>>>>>> a233e72a
             async move {
                 // If a tipset has been provided, pass it to the tipset processor
                 if let Some(tipset) = tipset_opt {
