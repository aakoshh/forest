--- conflicted
+++ resolved
@@ -25,14 +25,9 @@
 fil_types         = "0.2"
 base64            = { version = "0.13", optional = true }
 forest_json_utils = { path = "../../utils/json_utils", optional = true }
-<<<<<<< HEAD
 lazy_static       = "1.4.0"
 once_cell         = "1.5.2"
-=======
-lazy_static = "1.4.0"
-once_cell = "1.5.2"
-log = "0.4.8"
->>>>>>> 98c5c75f
+log               = "0.4.8"
 
 [dev-dependencies]
 base64 = "0.13"
