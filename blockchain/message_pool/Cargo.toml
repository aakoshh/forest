--- conflicted
+++ resolved
@@ -31,12 +31,7 @@
 interpreter = { path = "../../vm/interpreter/" }
 types = { package = "fil_types", path = "../../types" }
 num-traits = "0.2"
-<<<<<<< HEAD
 key_management = { path = "../../key_management" }
-=======
-statrs = "0.13.0"
-
->>>>>>> b94f39de
 
 [dev-dependencies]
 interpreter = { path = "../../vm/interpreter/" }
