[package]
name    = "fil_cns"
version = "0.1.0"
authors = ["ChainSafe Systems <info@chainsafe.io>"]
edition = "2021"

[dependencies]
actor_interface    = { path = "../../../vm/actor_interface" }
anyhow             = "1.0"
async-std          = { version = "1.9", features = ["tokio1", "unstable"] }
async-trait        = "0.1"
beacon             = { path = "../../beacon" }
chain              = { path = "../../chain" }
chain_sync         = { path = "../../chain_sync/" }
cid                = { version = "0.8", default-features = false, features = ["std"] }
fil_actors_runtime = "=8.0.0"
fil_types          = "0.2"
forest_blocks      = { path = "../../blocks" }
forest_crypto      = { version = "0.5", features = ["blst"] }
forest_encoding    = "0.2.1"
futures            = "0.3.5"
fvm                = "1.0"
fvm_ipld_encoding  = "0.2"
fvm_shared         = { version = "0.8.0", default-features = false }
ipld_blockstore    = "0.1"
log                = "0.4.8"
networks           = { path = "../../../types/networks" }
nonempty           = "0.8.0"
num-traits         = "0.2"
<<<<<<< HEAD
fvm                = "1.0"
actor_interface    = { path = "../../../vm/actor_interface" }
interpreter        = { path = "../../../vm/interpreter" }
beacon             = { path = "../../beacon" }
forest_blocks      = { path = "../../blocks" }
chain              = { path = "../../chain" }
chain_sync         = { path = "../../chain_sync/" }
=======
>>>>>>> b8d89006
state_manager      = { path = "../../state_manager/" }
thiserror          = "1.0"

[features]
insecure_post = []
default       = []<|MERGE_RESOLUTION|>--- conflicted
+++ resolved
@@ -22,21 +22,12 @@
 fvm                = "1.0"
 fvm_ipld_encoding  = "0.2"
 fvm_shared         = { version = "0.8.0", default-features = false }
+interpreter        = { path = "../../../vm/interpreter" }
 ipld_blockstore    = "0.1"
 log                = "0.4.8"
 networks           = { path = "../../../types/networks" }
 nonempty           = "0.8.0"
 num-traits         = "0.2"
-<<<<<<< HEAD
-fvm                = "1.0"
-actor_interface    = { path = "../../../vm/actor_interface" }
-interpreter        = { path = "../../../vm/interpreter" }
-beacon             = { path = "../../beacon" }
-forest_blocks      = { path = "../../blocks" }
-chain              = { path = "../../chain" }
-chain_sync         = { path = "../../chain_sync/" }
-=======
->>>>>>> b8d89006
 state_manager      = { path = "../../state_manager/" }
 thiserror          = "1.0"
 
