// Copyright 2020 ChainSafe Systems
// SPDX-License-Identifier: Apache-2.0, MIT

<<<<<<< HEAD
=======
use crate::signature::verify_bls_sig;
use address::Address;
>>>>>>> 630b54f1
use encoding::{blake2b_256, serde_bytes};
use serde::{Deserialize, Serialize};

/// The output from running a VRF
#[derive(Clone, Debug, PartialEq, Eq, Ord, PartialOrd, Default, Serialize, Deserialize)]
#[serde(transparent)]
pub struct VRFProof(#[serde(with = "serde_bytes")] pub Vec<u8>);

impl VRFProof {
    /// Creates a VRFProof from a raw vector
    pub fn new(output: Vec<u8>) -> Self {
        Self(output)
    }

    /// Returns reference to underlying vector
    pub fn as_bytes(&self) -> &[u8] {
        &self.0
    }

    /// Compute the blake2b256 digest of the proof
    pub fn digest(&self) -> [u8; 32] {
        blake2b_256(&self.0)
    }
<<<<<<< HEAD
=======
}

pub fn verify_vrf(worker: &Address, vrf_base: &[u8], vrf_proof: &[u8]) -> Result<(), String> {
    verify_bls_sig(vrf_proof, vrf_base, worker).map_err(|e| format!("VRF was invalid: {}", e))
>>>>>>> 630b54f1
}

#[cfg(feature = "json")]
pub mod json {
    use super::*;
    use serde::{de, Deserialize, Deserializer, Serialize, Serializer};
    use std::borrow::Cow;

    pub fn serialize<S>(m: &VRFProof, serializer: S) -> Result<S::Ok, S::Error>
    where
        S: Serializer,
    {
        base64::encode(&m.as_bytes()).serialize(serializer)
    }

    pub fn deserialize<'de, D>(deserializer: D) -> Result<VRFProof, D::Error>
    where
        D: Deserializer<'de>,
    {
        let s: Cow<'de, str> = Deserialize::deserialize(deserializer)?;
        Ok(VRFProof::new(
            base64::decode(s.as_ref()).map_err(de::Error::custom)?,
        ))
    }
}<|MERGE_RESOLUTION|>--- conflicted
+++ resolved
@@ -1,11 +1,8 @@
 // Copyright 2020 ChainSafe Systems
 // SPDX-License-Identifier: Apache-2.0, MIT
 
-<<<<<<< HEAD
-=======
 use crate::signature::verify_bls_sig;
 use address::Address;
->>>>>>> 630b54f1
 use encoding::{blake2b_256, serde_bytes};
 use serde::{Deserialize, Serialize};
 
@@ -29,13 +26,10 @@
     pub fn digest(&self) -> [u8; 32] {
         blake2b_256(&self.0)
     }
-<<<<<<< HEAD
-=======
 }
 
 pub fn verify_vrf(worker: &Address, vrf_base: &[u8], vrf_proof: &[u8]) -> Result<(), String> {
     verify_bls_sig(vrf_proof, vrf_base, worker).map_err(|e| format!("VRF was invalid: {}", e))
->>>>>>> 630b54f1
 }
 
 #[cfg(feature = "json")]
