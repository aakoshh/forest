[workspace]
members = [
    "forest",
    "blockchain/beacon",
    "blockchain/blocks",
    "blockchain/chain",
    "blockchain/state_manager",
    "blockchain/chain_sync",
    "blockchain/beacon",
    "blockchain/message_pool",
    "vm",
    "vm/actor",
    "vm/actor_interface",
    "vm/address",
    "vm/message",
    "vm/runtime",
    "vm/state_tree",
    "vm/interpreter",
    "node/clock",
    "node/db",
    "node/rpc",
    "crypto",
    "encoding",
    "ipld/cid",
    "ipld/car",
    "ipld/amt",
    "ipld",
    "ipld/hamt",
    "ipld/blockstore",
    # TODO re-enable graphsync when work continues
    # "ipld/graphsync",
    "key_management",
    "tests/conformance_tests",
    "tests/serialization_tests",
    "types",
    "types/networks",
    "utils/auth",
    "utils/bigint",
    "utils/bitfield",
    "utils/commcid",
    "utils/genesis",
    "utils/hash_utils",
    "utils/json_utils",
    "utils/net_utils",
    "utils/statediff",
<<<<<<< HEAD
    "utils/hash_utils",
    "types",
    "types/networks",
    "key_management",
    "paych",
=======
    "utils/test_utils",
>>>>>>> 275f312e
]

[patch.crates-io]
ipld_blockstore = { path = "./ipld/blockstore" }
fil_types = { path = "./types" }
fil_clock = { path = "./node/clock" }
forest_db = { path = "./node/db" }
forest_crypto = { path = "./crypto" }
forest_address = { path = "./vm/address" }
forest_bigint = { path = "./utils/bigint" }
forest_bitfield = { path = "./utils/bitfield" }
forest_cid = { path = "./ipld/cid" }
forest_ipld = { path = "./ipld" }
forest_encoding = { path = "./encoding" }
forest_hash_utils = { path = "./utils/hash_utils" }
forest_json_utils = { path = "./utils/json_utils" }
commcid = { path = "./utils/commcid" }
forest_vm = { path = "./vm" }
forest_runtime = { path = "./vm/runtime" }
forest_message = { path = "./vm/message" }<|MERGE_RESOLUTION|>--- conflicted
+++ resolved
@@ -30,6 +30,7 @@
     # TODO re-enable graphsync when work continues
     # "ipld/graphsync",
     "key_management",
+    "paych",
     "tests/conformance_tests",
     "tests/serialization_tests",
     "types",
@@ -43,15 +44,7 @@
     "utils/json_utils",
     "utils/net_utils",
     "utils/statediff",
-<<<<<<< HEAD
-    "utils/hash_utils",
-    "types",
-    "types/networks",
-    "key_management",
-    "paych",
-=======
     "utils/test_utils",
->>>>>>> 275f312e
 ]
 
 [patch.crates-io]
